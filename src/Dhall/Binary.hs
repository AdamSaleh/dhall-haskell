{-# LANGUAGE RecordWildCards    #-}
{-# LANGUAGE OverloadedStrings  #-}

{-| This module contains logic for converting Dhall expressions to and from
    CBOR expressions which can in turn be converted to and from a binary
    representation
-}

module Dhall.Binary
    ( -- * Protocol versions
      ProtocolVersion(..)
    , defaultProtocolVersion
    , parseProtocolVersion

    -- * Encoding and decoding
    , encode
    , decode

    -- * Exceptions
    , DecodingFailure(..)
    ) where

import Codec.CBOR.Term (Term(..))
import Control.Applicative (empty)
import Control.Exception (Exception)
import Dhall.Core
    ( Chunks(..)
    , Const(..)
    , Directory(..)
    , Expr(..)
    , File(..)
    , FilePrefix(..)
    , Import(..)
    , ImportHashed(..)
    , ImportMode(..)
    , ImportType(..)
    , Scheme(..)
    , URL(..)
    , Var(..)
    )
import Data.Monoid ((<>))
import Data.Text (Text)
import Options.Applicative (Parser)
import Prelude hiding (exponent)

import qualified Data.Foldable
import qualified Data.HashMap.Strict.InsOrd
import qualified Data.Scientific
import qualified Data.Sequence
import qualified Data.Set
import qualified Data.Text
import qualified Options.Applicative

-- | Supported protocol version strings
data ProtocolVersion
    = V_1_0
    -- ^ Protocol version string "1.0"
    | V_1_1
    -- ^ Protocol version string "1.1"

defaultProtocolVersion :: ProtocolVersion
defaultProtocolVersion = V_1_1

parseProtocolVersion :: Parser ProtocolVersion
parseProtocolVersion =
    Options.Applicative.option readProtocolVersion
        (   Options.Applicative.long "protocol-version"
        <>  Options.Applicative.metavar "X.Y"
        <>  Options.Applicative.value defaultProtocolVersion
        )
  where
    readProtocolVersion = do
        string <- Options.Applicative.str
        case string :: Text of
            "1.0" -> return V_1_0
            "1.1" -> return V_1_1
            _     -> fail "Unsupported protocol version"

{-| Convert a function applied to multiple arguments to the base function and
    the list of arguments
-}
unApply :: Expr s a -> (Expr s a, [Expr s a])
unApply e = (baseFunction₀, diffArguments₀ [])
  where
    ~(baseFunction₀, diffArguments₀) = go e

    go (App f a) = (baseFunction, diffArguments . (a :))
      where
        ~(baseFunction, diffArguments) = go f
    go baseFunction = (baseFunction, id)

encode_1_1 :: Expr s Import -> Term
encode_1_1 (Var (V "_" n)) =
    TInteger n
encode_1_1 (Var (V x 0)) =
    TString x
encode_1_1 (Var (V x n)) =
    TList [ TString x, TInteger n ]
encode_1_1 NaturalBuild =
    TString "Natural/build"
encode_1_1 NaturalFold =
    TString "Natural/fold"
encode_1_1 NaturalIsZero =
    TString "Natural/isZero"
encode_1_1 NaturalEven =
    TString "Natural/even"
encode_1_1 NaturalOdd =
    TString "Natural/odd"
encode_1_1 NaturalToInteger =
    TString "Natural/toInteger"
encode_1_1 NaturalShow =
    TString "Natural/show"
encode_1_1 IntegerToDouble =
    TString "Integer/toDouble"
encode_1_1 IntegerShow =
    TString "Integer/show"
encode_1_1 DoubleShow =
    TString "Double/show"
encode_1_1 ListBuild =
    TString "List/build"
encode_1_1 ListFold =
    TString "List/fold"
encode_1_1 ListLength =
    TString "List/length"
encode_1_1 ListHead =
    TString "List/head"
encode_1_1 ListLast =
    TString "List/last"
encode_1_1 ListIndexed =
    TString "List/indexed"
encode_1_1 ListReverse =
    TString "List/reverse"
encode_1_1 OptionalFold =
    TString "Optional/fold"
encode_1_1 OptionalBuild =
    TString "Optional/build"
encode_1_1 Bool =
    TString "Bool"
encode_1_1 Optional =
    TString "Optional"
encode_1_1 None =
    TString "None"
encode_1_1 Natural =
    TString "Natural"
encode_1_1 Integer =
    TString "Integer"
encode_1_1 Double =
    TString "Double"
encode_1_1 Text =
    TString "Text"
encode_1_1 List =
    TString "List"
encode_1_1 (Const Type) =
    TString "Type"
encode_1_1 (Const Kind) =
    TString "Kind"
<<<<<<< HEAD
encode_1_0 (Const Sort) =
    TString "Sort"
encode_1_0 e@(App _ _) =
    TList ([ TInt 0, f₁ ] ++ map encode_1_0 arguments)
=======
encode_1_1 e@(App _ _) =
    TList ([ TInt 0, f₁ ] ++ map encode_1_1 arguments)
>>>>>>> 3b3c14b7
  where
    (f₀, arguments) = unApply e

    f₁ = encode_1_1 f₀
encode_1_1 (Lam "_" _A₀ b₀) =
    TList [ TInt 1, _A₁, b₁ ]
  where
    _A₁ = encode_1_1 _A₀
    b₁  = encode_1_1 b₀
encode_1_1 (Lam x _A₀ b₀) =
    TList [ TInt 1, TString x, _A₁, b₁ ]
  where
    _A₁ = encode_1_1 _A₀
    b₁  = encode_1_1 b₀
encode_1_1 (Pi "_" _A₀ _B₀) =
    TList [ TInt 2, _A₁, _B₁ ]
  where
    _A₁ = encode_1_1 _A₀
    _B₁ = encode_1_1 _B₀
encode_1_1 (Pi x _A₀ _B₀) =
    TList [ TInt 2, TString x, _A₁, _B₁ ]
  where
    _A₁ = encode_1_1 _A₀
    _B₁ = encode_1_1 _B₀
encode_1_1 (BoolOr l₀ r₀) =
    TList [ TInt 3, TInt 0, l₁, r₁ ]
  where
    l₁ = encode_1_1 l₀
    r₁ = encode_1_1 r₀
encode_1_1 (BoolAnd l₀ r₀) =
    TList [ TInt 3, TInt 1, l₁, r₁ ]
  where
    l₁ = encode_1_1 l₀
    r₁ = encode_1_1 r₀
encode_1_1 (BoolEQ l₀ r₀) =
    TList [ TInt 3, TInt 2, l₁, r₁ ]
  where
    l₁ = encode_1_1 l₀
    r₁ = encode_1_1 r₀
encode_1_1 (BoolNE l₀ r₀) =
    TList [ TInt 3, TInt 3, l₁, r₁ ]
  where
    l₁ = encode_1_1 l₀
    r₁ = encode_1_1 r₀
encode_1_1 (NaturalPlus l₀ r₀) =
    TList [ TInt 3, TInt 4, l₁, r₁ ]
  where
    l₁ = encode_1_1 l₀
    r₁ = encode_1_1 r₀
encode_1_1 (NaturalTimes l₀ r₀) =
    TList [ TInt 3, TInt 5, l₁, r₁ ]
  where
    l₁ = encode_1_1 l₀
    r₁ = encode_1_1 r₀
encode_1_1 (TextAppend l₀ r₀) =
    TList [ TInt 3, TInt 6, l₁, r₁ ]
  where
    l₁ = encode_1_1 l₀
    r₁ = encode_1_1 r₀
encode_1_1 (ListAppend l₀ r₀) =
    TList [ TInt 3, TInt 7, l₁, r₁ ]
  where
    l₁ = encode_1_1 l₀
    r₁ = encode_1_1 r₀
encode_1_1 (Combine l₀ r₀) =
    TList [ TInt 3, TInt 8, l₁, r₁ ]
  where
    l₁ = encode_1_1 l₀
    r₁ = encode_1_1 r₀
encode_1_1 (Prefer l₀ r₀) =
    TList [ TInt 3, TInt 9, l₁, r₁ ]
  where
    l₁ = encode_1_1 l₀
    r₁ = encode_1_1 r₀
encode_1_1 (CombineTypes l₀ r₀) =
    TList [ TInt 3, TInt 10, l₁, r₁ ]
  where
    l₁ = encode_1_1 l₀
    r₁ = encode_1_1 r₀
encode_1_1 (ImportAlt l₀ r₀) =
    TList [ TInt 3, TInt 11, l₁, r₁ ]
  where
    l₁ = encode_1_1 l₀
    r₁ = encode_1_1 r₀
encode_1_1 (ListLit _T₀ xs₀)
    | null xs₀  = TList [ TInt 4, _T₁ ]
    | otherwise = TList ([ TInt 4, TNull ] ++ xs₁)
  where
    _T₁ = case _T₀ of
        Nothing -> TNull
        Just t  -> encode_1_1 t

    xs₁ = map encode_1_1 (Data.Foldable.toList xs₀)
encode_1_1 (OptionalLit _T₀ Nothing) =
    TList [ TInt 5, _T₁ ]
  where
    _T₁ = encode_1_1 _T₀
encode_1_1 (OptionalLit _T₀ (Just t₀)) =
    TList [ TInt 5, _T₁, t₁ ]
  where
    _T₁ = encode_1_1 _T₀
    t₁  = encode_1_1 t₀
encode_1_1 (Some t₀) =
    TList [ TInt 5, TNull, t₁ ]
  where
    t₁ = encode_1_1 t₀
encode_1_1 (Merge t₀ u₀ Nothing) =
    TList [ TInt 6, t₁, u₁ ]
  where
    t₁ = encode_1_1 t₀
    u₁ = encode_1_1 u₀
encode_1_1 (Merge t₀ u₀ (Just _T₀)) =
    TList [ TInt 6, t₁, u₁, _T₁ ]
  where
    t₁  = encode_1_1 t₀
    u₁  = encode_1_1 u₀
    _T₁ = encode_1_1 _T₀
encode_1_1 (Record xTs₀) =
    TList [ TInt 7, TMap xTs₁ ]
  where
    xTs₁ = do
        (x₀, _T₀) <- Data.HashMap.Strict.InsOrd.toList xTs₀
        let x₁  = TString x₀
        let _T₁ = encode_1_1 _T₀
        return (x₁, _T₁)
encode_1_1 (RecordLit xts₀) =
    TList [ TInt 8, TMap xts₁ ]
  where
    xts₁ = do
        (x₀, t₀) <- Data.HashMap.Strict.InsOrd.toList xts₀
        let x₁ = TString x₀
        let t₁ = encode_1_1 t₀
        return (x₁, t₁)
encode_1_1 (Field t₀ x) =
    TList [ TInt 9, t₁, TString x ]
  where
    t₁ = encode_1_1 t₀
encode_1_1 (Project t₀ xs₀) =
    TList ([ TInt 10, t₁ ] ++ xs₁)
  where
    t₁  = encode_1_1 t₀
    xs₁ = map TString (Data.Foldable.toList xs₀)
encode_1_1 (Union xTs₀) =
    TList [ TInt 11, TMap xTs₁ ]
  where
    xTs₁ = do
        (x₀, _T₀) <- Data.HashMap.Strict.InsOrd.toList xTs₀
        let x₁  = TString x₀
        let _T₁ = encode_1_1 _T₀
        return (x₁, _T₁)
encode_1_1 (UnionLit x t₀ yTs₀) =
    TList [ TInt 12, TString x, t₁, TMap yTs₁ ]
  where
    t₁ = encode_1_1 t₀

    yTs₁ = do
        (y₀, _T₀) <- Data.HashMap.Strict.InsOrd.toList yTs₀
        let y₁  = TString y₀
        let _T₁ = encode_1_1 _T₀
        return (y₁, _T₁)
encode_1_1 (Constructors u₀) =
    TList [ TInt 13, u₁ ]
  where
    u₁ = encode_1_1 u₀
encode_1_1 (BoolLit b) =
    TBool b
encode_1_1 (BoolIf t₀ l₀ r₀) =
    TList [ TInt 14, t₁, l₁, r₁ ]
  where
    t₁ = encode_1_1 t₀
    l₁ = encode_1_1 l₀
    r₁ = encode_1_1 r₀
encode_1_1 (NaturalLit n) =
    TList [ TInt 15, TInteger (fromIntegral n) ]
encode_1_1 (IntegerLit n) =
    TList [ TInt 16, TInteger n ]
encode_1_1 (DoubleLit n) =
    TList [ TInt 17, TTagged 4 (TList [ TInt exponent, TInteger mantissa ]) ]
  where
    normalized = Data.Scientific.normalize n

    exponent = Data.Scientific.base10Exponent normalized

    mantissa = Data.Scientific.coefficient normalized
encode_1_1 (TextLit (Chunks xys₀ z₀)) =
    TList ([ TInt 18 ] ++ xys₁ ++ [ z₁ ])
  where
    xys₁ = do
        (x₀, y₀) <- xys₀
        let x₁ = TString x₀
        let y₁ = encode_1_1 y₀
        [ x₁, y₁ ]

    z₁ = TString z₀
encode_1_1 (Embed x) =
    importToTerm x
encode_1_1 (Let x Nothing a₀ b₀) =
    TList [ TInt 25, TString x, a₁, b₁ ]
  where
    a₁ = encode_1_1 a₀
    b₁ = encode_1_1 b₀
encode_1_1 (Let x (Just _A₀) a₀ b₀) =
    TList [ TInt 25, TString x, _A₁, a₁, b₁ ]
  where
    a₁  = encode_1_1 a₀
    _A₁ = encode_1_1 _A₀
    b₁  = encode_1_1 b₀
encode_1_1 (Annot t₀ _T₀) =
    TList [ TInt 26, t₁, _T₁ ]
  where
    t₁  = encode_1_1 t₀
    _T₁ = encode_1_1 _T₀
encode_1_1 (Note _ e) =
    encode_1_1 e

importToTerm :: Import -> Term
importToTerm import_ =
    case importType of
        Remote (URL { scheme = scheme₀, ..}) ->
            TList
                (   [ TInt 24, TInt scheme₁, TString authority ]
                ++  map TString (reverse components)
                ++  [ TString file ]
                ++  (case query    of Nothing -> [ TNull ]; Just q -> [ TString q ])
                ++  (case fragment of Nothing -> [ TNull ]; Just f -> [ TString f ])
                )
          where
            scheme₁ = case scheme₀ of
                HTTP  -> 0
                HTTPS -> 1
            File {..} = path

            Directory {..} = directory

        Local prefix₀ path ->
                TList
                    (   [ TInt 24, TInt prefix₁ ]
                    ++  map TString components₁
                    ++  [ TString file ]
                    )
          where
            File {..} = path

            Directory {..} = directory

            (prefix₁, components₁) = case (prefix₀, reverse components) of
                (Absolute, rest       ) -> (2, rest)
                (Here    , ".." : rest) -> (4, rest)
                (Here    , rest       ) -> (3, rest)
                (Home    , rest       ) -> (5, rest)

        Env x ->
            TList [ TInt 24, TInt 6, TString x ]

        Missing ->
            TList [ TInt 24, TInt 7 ]
  where
    Import {..} = import_

    ImportHashed {..} = importHashed

decode_1_1 :: Term -> Maybe (Expr s Import)
decode_1_1 (TInt n) =
    return (Var (V "_" (fromIntegral n)))
decode_1_1 (TInteger n) =
    return (Var (V "_" n))
decode_1_1 (TString "Natural/build") =
    return NaturalBuild
decode_1_1 (TString "Natural/fold") =
    return NaturalFold
decode_1_1 (TString "Natural/isZero") =
    return NaturalIsZero
decode_1_1 (TString "Natural/even") =
    return NaturalEven
decode_1_1 (TString "Natural/odd") =
    return NaturalOdd
decode_1_1 (TString "Natural/toInteger") =
    return NaturalToInteger
decode_1_1 (TString "Natural/show") =
    return NaturalShow
decode_1_1 (TString "Integer/toDouble") =
    return IntegerToDouble
decode_1_1 (TString "Integer/show") =
    return IntegerShow
decode_1_1 (TString "Double/show") =
    return DoubleShow
decode_1_1 (TString "List/build") =
    return ListBuild
decode_1_1 (TString "List/fold") =
    return ListFold
decode_1_1 (TString "List/length") =
    return ListLength
decode_1_1 (TString "List/head") =
    return ListHead
decode_1_1 (TString "List/last") =
    return ListLast
decode_1_1 (TString "List/indexed") =
    return ListIndexed
decode_1_1 (TString "List/reverse") =
    return ListReverse
decode_1_1 (TString "Optional/fold") =
    return OptionalFold
decode_1_1 (TString "Optional/build") =
    return OptionalBuild
decode_1_1 (TString "Bool") =
    return Bool
decode_1_1 (TString "Optional") =
    return Optional
decode_1_1 (TString "None") =
    return None
decode_1_1 (TString "Natural") =
    return Natural
decode_1_1 (TString "Integer") =
    return Integer
decode_1_1 (TString "Double") =
    return Double
decode_1_1 (TString "Text") =
    return Text
decode_1_1 (TString "List") =
    return List
decode_1_1 (TString "Type") =
    return (Const Type)
decode_1_1 (TString "Kind") =
    return (Const Kind)
<<<<<<< HEAD
decode_1_0 (TString "Sort") =
    return (Const Sort)
decode_1_0 (TString x) =
=======
decode_1_1 (TString x) =
>>>>>>> 3b3c14b7
    return (Var (V x 0))
decode_1_1 (TList [ TString x, TInt n ]) =
    return (Var (V x (fromIntegral n)))
decode_1_1 (TList [ TString x, TInteger n ]) =
    return (Var (V x n))
decode_1_1 (TList (TInt 0 : f₁ : xs₁)) = do
    f₀  <- decode_1_1 f₁
    xs₀ <- traverse decode_1_1 xs₁
    return (foldl App f₀ xs₀)
decode_1_1 (TList [ TInt 1, _A₁, b₁ ]) = do
    _A₀ <- decode_1_1 _A₁
    b₀  <- decode_1_1 b₁
    return (Lam "_" _A₀ b₀)
decode_1_1 (TList [ TInt 1, TString x, _A₁, b₁ ]) = do
    _A₀ <- decode_1_1 _A₁
    b₀  <- decode_1_1 b₁
    return (Lam x _A₀ b₀)
decode_1_1 (TList [ TInt 2, _A₁, _B₁ ]) = do
    _A₀ <- decode_1_1 _A₁
    _B₀ <- decode_1_1 _B₁
    return (Pi "_" _A₀ _B₀)
decode_1_1 (TList [ TInt 2, TString x, _A₁, _B₁ ]) = do
    _A₀ <- decode_1_1 _A₁
    _B₀ <- decode_1_1 _B₁
    return (Pi x _A₀ _B₀)
decode_1_1 (TList [ TInt 3, TInt n, l₁, r₁ ]) = do
    l₀ <- decode_1_1 l₁
    r₀ <- decode_1_1 r₁
    op <- case n of
            0  -> return BoolOr
            1  -> return BoolAnd
            2  -> return BoolEQ
            3  -> return BoolNE
            4  -> return NaturalPlus
            5  -> return NaturalTimes
            6  -> return TextAppend
            7  -> return ListAppend
            8  -> return Combine
            9  -> return Prefer
            10 -> return CombineTypes
            11 -> return ImportAlt
            _  -> empty
    return (op l₀ r₀)
decode_1_1 (TList [ TInt 4, _T₁ ]) = do
    _T₀ <- decode_1_1 _T₁
    return (ListLit (Just _T₀) empty)
decode_1_1 (TList (TInt 4 : TNull : xs₁ )) = do
    xs₀ <- traverse decode_1_1 xs₁
    return (ListLit Nothing (Data.Sequence.fromList xs₀))
decode_1_1 (TList [ TInt 5, _T₁ ]) = do
    _T₀ <- decode_1_1 _T₁
    return (OptionalLit _T₀ Nothing)
decode_1_1 (TList [ TInt 5, TNull, t₁ ]) = do
    t₀ <- decode_1_1 t₁
    return (Some t₀)
decode_1_1 (TList [ TInt 5, _T₁, t₁ ]) = do
    _T₀ <- decode_1_1 _T₁
    t₀  <- decode_1_1 t₁
    return (OptionalLit _T₀ (Just t₀))
decode_1_1 (TList [ TInt 6, t₁, u₁ ]) = do
    t₀ <- decode_1_1 t₁
    u₀ <- decode_1_1 u₁
    return (Merge t₀ u₀ Nothing)
decode_1_1 (TList [ TInt 6, t₁, u₁, _T₁ ]) = do
    t₀  <- decode_1_1 t₁
    u₀  <- decode_1_1 u₁
    _T₀ <- decode_1_1 _T₁
    return (Merge t₀ u₀ (Just _T₀))
decode_1_1 (TList [ TInt 7, TMap xTs₁ ]) = do
    let process (TString x, _T₁) = do
            _T₀ <- decode_1_1 _T₁

            return (x, _T₀)
        process _ =
            empty

    xTs₀ <- traverse process xTs₁

    return (Record (Data.HashMap.Strict.InsOrd.fromList xTs₀))
decode_1_1 (TList [ TInt 8, TMap xts₁ ]) = do
    let process (TString x, t₁) = do
           t₀ <- decode_1_1 t₁

           return (x, t₀)
        process _ =
            empty

    xts₀ <- traverse process xts₁

    return (RecordLit (Data.HashMap.Strict.InsOrd.fromList xts₀))
decode_1_1 (TList [ TInt 9, t₁, TString x ]) = do
    t₀ <- decode_1_1 t₁

    return (Field t₀ x)
decode_1_1 (TList (TInt 10 : t₁ : xs₁)) = do
    t₀ <- decode_1_1 t₁

    let process (TString x) = return x
        process  _          = empty

    xs₀ <- traverse process xs₁

    return (Project t₀ (Data.Set.fromList xs₀))
decode_1_1 (TList [ TInt 11, TMap xTs₁ ]) = do
    let process (TString x, _T₁) = do
            _T₀ <- decode_1_1 _T₁

            return (x, _T₀)
        process _ =
            empty

    xTs₀ <- traverse process xTs₁

    return (Union (Data.HashMap.Strict.InsOrd.fromList xTs₀))
decode_1_1 (TList [ TInt 12, TString x, t₁, TMap yTs₁ ]) = do
    t₀ <- decode_1_1 t₁

    let process (TString y, _T₁) = do
            _T₀ <- decode_1_1 _T₁

            return (y, _T₀)
        process _ =
            empty

    yTs₀ <- traverse process yTs₁

    return (UnionLit x t₀ (Data.HashMap.Strict.InsOrd.fromList yTs₀))
decode_1_1 (TList [ TInt 13, u₁ ]) = do
    u₀ <- decode_1_1 u₁

    return (Constructors u₀)
decode_1_1 (TBool b) = do
    return (BoolLit b)
decode_1_1 (TList [ TInt 14, t₁, l₁, r₁ ]) = do
    t₀ <- decode_1_1 t₁
    l₀ <- decode_1_1 l₁
    r₀ <- decode_1_1 r₁

    return (BoolIf t₀ l₀ r₀)
decode_1_1 (TList [ TInt 15, TInt n ]) = do
    return (NaturalLit (fromIntegral n))
decode_1_1 (TList [ TInt 15, TInteger n ]) = do
    return (NaturalLit (fromInteger n))
decode_1_1 (TList [ TInt 16, TInt n ]) = do
    return (IntegerLit (fromIntegral n))
decode_1_1 (TList [ TInt 16, TInteger n ]) = do
    return (IntegerLit n)
decode_1_1 (TList [ TInt 17, TTagged 4 (TList [ TInt exponent, TInteger mantissa ]) ]) = do
    return (DoubleLit (Data.Scientific.scientific mantissa exponent))
decode_1_1 (TList [ TInt 17, TTagged 4 (TList [ TInt exponent, TInt mantissa ]) ]) = do
    return (DoubleLit (Data.Scientific.scientific (fromIntegral mantissa) exponent))
decode_1_1 (TList (TInt 18 : xs)) = do
    let process (TString x : y₁ : zs) = do
            y₀ <- decode_1_1 y₁

            ~(xys, z) <- process zs

            return ((x, y₀) : xys, z)
        process [ TString z ] = do
            return ([], z)
        process _ = do
            empty

    (xys, z) <- process xs

    return (TextLit (Chunks xys z))
decode_1_1 (TList (TInt 24 : TInt n : xs)) = do
    let remote scheme = do
            let process [ TString file, q, f ] = do
                    query <- case q of
                        TNull     -> return Nothing
                        TString x -> return (Just x)
                        _         -> empty
                    fragment <- case f of
                        TNull     -> return Nothing
                        TString x -> return (Just x)
                        _         -> empty
                    return ([], file, query, fragment)
                process (TString path : ys) = do
                    (paths, file, query, fragment) <- process ys
                    return (path : paths, file, query, fragment)
                process _ = do
                    empty

            (authority, paths, file, query, fragment) <- case xs of
                TString authority : ys -> do
                    (paths, file, query, fragment) <- process ys
                    return (authority, paths, file, query, fragment)
                _                      -> empty

            let components = reverse paths
            let directory  = Directory {..}
            let path       = File {..}
            let headers    = Nothing

            return (Remote (URL {..}))

    let local prefix = do
            let process [ TString file ] = do
                    return ([], file)
                process (TString path : ys) = do
                    (paths, file) <- process ys
                    return (path : paths, file)
                process _ =
                    empty

            (paths, file) <- process xs

            let finalPaths = case n of
                    4 -> ".." : paths
                    _ -> paths

            let components = reverse finalPaths
            let directory  = Directory {..}

            return (Local prefix (File {..}))

    let env = do
            case xs of
                [ TString x ] -> return (Env x)
                _             -> empty

    let missing = return Missing

    importType <- case n of
        0 -> remote HTTP
        1 -> remote HTTPS
        2 -> local Absolute
        3 -> local Here
        4 -> local Here
        5 -> local Home
        6 -> env
        7 -> missing
        _ -> empty

    let hash         = Nothing
    let importHashed = ImportHashed {..}
    let importMode   = Code
    return (Embed (Import {..}))
decode_1_1 (TList [ TInt 25, TString x, a₁, b₁ ]) = do
    a₀ <- decode_1_1 a₁
    b₀ <- decode_1_1 b₁
    return (Let x Nothing a₀ b₀)
decode_1_1 (TList [ TInt 25, TString x, _A₁, a₁, b₁ ]) = do
    _A₀ <- decode_1_1 _A₁
    a₀  <- decode_1_1 a₁
    b₀  <- decode_1_1 b₁
    return (Let x (Just _A₀) a₀ b₀)
decode_1_1 (TList [ TInt 26, t₁, _T₁ ]) = do
    t₀  <- decode_1_1 t₁
    _T₀ <- decode_1_1 _T₁
    return (Annot t₀ _T₀)
decode_1_1 _ =
    empty

{-| Decode a Dhall expression

    This auto-detects whiich protocol version to decode based on the included
    protocol version string in the decoded expression
-}
decode :: Term -> Either DecodingFailure (Expr s Import)
decode term = do
    (version, subTerm) <- case term of
        TList [ TString version, subTerm ] ->
            return (version, subTerm)
        _ ->
            fail ("Cannot decode the version from this decoded CBOR expression: " <> show term)

    maybeExpression <- case version of
        "1.0" -> do
            return (decode_1_1 subTerm)
        "1.1" -> do
            return (decode_1_1 subTerm)
        _ -> do
            fail ("This decoded version is not supported: " <> Data.Text.unpack version)

    case maybeExpression of
        Nothing ->
            fail ("This decoded CBOR expression does not represent a valid Dhall expression: " <> show subTerm)
        Just expression ->
            return expression

-- | Encode a Dhall expression using the specified `ProtocolVersion`
encode :: ProtocolVersion -> Expr s Import -> Term
encode V_1_0 expression = TList [ TString "1.0", encode_1_1 expression ]
encode V_1_1 expression = TList [ TString "1.1", encode_1_1 expression ]

data DecodingFailure
    = CannotDecodeProtocolVersionString Term
    | UnsupportedProtocolVersionString Text
    | CBORIsNotDhall Term
    deriving (Eq)

instance Exception DecodingFailure

_ERROR :: String
_ERROR = "\ESC[1;31mError\ESC[0m"

instance Show DecodingFailure where
    show (CannotDecodeProtocolVersionString term) =
            _ERROR <> ": Cannot decode version string\n"
        <>  "\n"
        <>  "This CBOR expression does not contain a protocol version string in any\n"
        <>  "recognizable format\n"
        <>  "\n"
        <>  "↳ " <> show term <> "\n"
    show (UnsupportedProtocolVersionString version) =
            _ERROR <> ": Unsupported version string\n"
        <>  "\n"
        <>  "The encoded Dhall expression was tagged with a protocol version string of:\n"
        <>  "\n"
        <>  "↳ " <> show version <> "\n"
        <>  "\n"
        <>  "... but this implementation cannot decode that protocol version\n"
        <>  "\n"
        <>  "Some common reasons why you might get this error:\n"
        <>  "\n"
        <>  "● You are using an old version of the interpreter and need to upgrade\n"
    show (CBORIsNotDhall term) =
            _ERROR <> ": Cannot decode CBOR to Dhall\n"
        <>  "\n"
        <>  "The following CBOR expression does not encode a valid Dhall expression\n"
        <>  "\n"
        <>  "↳ " <> show term <> "\n"<|MERGE_RESOLUTION|>--- conflicted
+++ resolved
@@ -154,15 +154,10 @@
     TString "Type"
 encode_1_1 (Const Kind) =
     TString "Kind"
-<<<<<<< HEAD
-encode_1_0 (Const Sort) =
+encode_1_1 (Const Sort) =
     TString "Sort"
-encode_1_0 e@(App _ _) =
-    TList ([ TInt 0, f₁ ] ++ map encode_1_0 arguments)
-=======
 encode_1_1 e@(App _ _) =
     TList ([ TInt 0, f₁ ] ++ map encode_1_1 arguments)
->>>>>>> 3b3c14b7
   where
     (f₀, arguments) = unApply e
 
@@ -487,13 +482,9 @@
     return (Const Type)
 decode_1_1 (TString "Kind") =
     return (Const Kind)
-<<<<<<< HEAD
-decode_1_0 (TString "Sort") =
+decode_1_1 (TString "Sort") =
     return (Const Sort)
-decode_1_0 (TString x) =
-=======
 decode_1_1 (TString x) =
->>>>>>> 3b3c14b7
     return (Var (V x 0))
 decode_1_1 (TList [ TString x, TInt n ]) =
     return (Var (V x (fromIntegral n)))
