--- conflicted
+++ resolved
@@ -517,14 +517,10 @@
     | Prefer !(Expr s a) !(Expr s a)
     -- | > Merge x y (Just t )                      ~  merge x y : t
     --   > Merge x y  Nothing                       ~  merge x y
-<<<<<<< HEAD
     | Merge !(Expr s a) !(Expr s a) !(Maybe (Expr s a))
-=======
-    | Merge (Expr s a) (Expr s a) (Maybe (Expr s a))
     -- | > ToMap x (Just t)                         ~  toMap x : t
     --   > ToMap x  Nothing                         ~  toMap x
-    | ToMap (Expr s a) (Maybe (Expr s a))
->>>>>>> e044b4ab
+    | ToMap !(Expr s a) !(Maybe (Expr s a))
     -- | > Field e x                                ~  e.x
     | Field !(Expr s a) !Text
     -- | > Project e (Left xs)                      ~  e.{ xs }
@@ -536,7 +532,6 @@
     | ImportAlt !(Expr s a) !(Expr s a)
     -- | > Embed import                             ~  import
     | Embed a
-<<<<<<< HEAD
     deriving (Eq, Ord, Show, Data)
 
 coerceNote :: Expr X a -> Expr s a
@@ -546,226 +541,6 @@
 coerceEmbed :: Expr s X -> Expr s a
 coerceEmbed = unsafeCoerce
 {-# inline coerceEmbed #-}
-=======
-    deriving (Eq, Ord, Foldable, Generic, Traversable, Show, Data)
-
--- This instance is hand-written due to the fact that deriving
--- it does not give us an INLINABLE pragma. We annotate this fmap
--- implementation with this pragma below to allow GHC to, possibly,
--- inline the implementation for performance improvements.
-instance Functor (Expr s) where
-  fmap _ (Const c) = Const c
-  fmap _ (Var v) = Var v
-  fmap f (Lam v e1 e2) = Lam v (fmap f e1) (fmap f e2)
-  fmap f (Pi v e1 e2) = Pi v (fmap f e1) (fmap f e2)
-  fmap f (App e1 e2) = App (fmap f e1) (fmap f e2)
-  fmap f (Let as b) = Let (fmap (fmap f) as) (fmap f b)
-  fmap f (Annot e1 e2) = Annot (fmap f e1) (fmap f e2)
-  fmap _ Bool = Bool
-  fmap _ (BoolLit b) = BoolLit b
-  fmap f (BoolAnd e1 e2) = BoolAnd (fmap f e1) (fmap f e2)
-  fmap f (BoolOr e1 e2) = BoolOr (fmap f e1) (fmap f e2)
-  fmap f (BoolEQ e1 e2) = BoolEQ (fmap f e1) (fmap f e2)
-  fmap f (BoolNE e1 e2) = BoolNE (fmap f e1) (fmap f e2)
-  fmap f (BoolIf e1 e2 e3) = BoolIf (fmap f e1) (fmap f e2) (fmap f e3)
-  fmap _ Natural = Natural
-  fmap _ (NaturalLit n) = NaturalLit n
-  fmap _ NaturalFold = NaturalFold
-  fmap _ NaturalBuild = NaturalBuild
-  fmap _ NaturalIsZero = NaturalIsZero
-  fmap _ NaturalEven = NaturalEven
-  fmap _ NaturalOdd = NaturalOdd
-  fmap _ NaturalToInteger = NaturalToInteger
-  fmap _ NaturalShow = NaturalShow
-  fmap f (NaturalPlus e1 e2) = NaturalPlus (fmap f e1) (fmap f e2)
-  fmap f (NaturalTimes e1 e2) = NaturalTimes (fmap f e1) (fmap f e2)
-  fmap _ Integer = Integer
-  fmap _ (IntegerLit i) = IntegerLit i
-  fmap _ IntegerShow = IntegerShow
-  fmap _ IntegerToDouble = IntegerToDouble
-  fmap _ Double = Double
-  fmap _ (DoubleLit d) = DoubleLit d
-  fmap _ DoubleShow = DoubleShow
-  fmap _ Text = Text
-  fmap f (TextLit cs) = TextLit (fmap f cs)
-  fmap f (TextAppend e1 e2) = TextAppend (fmap f e1) (fmap f e2)
-  fmap _ TextShow = TextShow
-  fmap _ List = List
-  fmap f (ListLit maybeE seqE) = ListLit (fmap (fmap f) maybeE) (fmap (fmap f) seqE)
-  fmap f (ListAppend e1 e2) = ListAppend (fmap f e1) (fmap f e2)
-  fmap _ ListBuild = ListBuild
-  fmap _ ListFold = ListFold
-  fmap _ ListLength = ListLength
-  fmap _ ListHead = ListHead
-  fmap _ ListLast = ListLast
-  fmap _ ListIndexed = ListIndexed
-  fmap _ ListReverse = ListReverse
-  fmap _ Optional = Optional
-  fmap f (Some e) = Some (fmap f e)
-  fmap _ None = None
-  fmap _ OptionalFold = OptionalFold
-  fmap _ OptionalBuild = OptionalBuild
-  fmap f (Record r) = Record (fmap (fmap f) r)
-  fmap f (RecordLit r) = RecordLit (fmap (fmap f) r)
-  fmap f (Union u) = Union (fmap (fmap (fmap f)) u)
-  fmap f (UnionLit v e u) = UnionLit v (fmap f e) (fmap (fmap (fmap f)) u)
-  fmap f (Combine e1 e2) = Combine (fmap f e1) (fmap f e2)
-  fmap f (CombineTypes e1 e2) = CombineTypes (fmap f e1) (fmap f e2)
-  fmap f (Prefer e1 e2) = Prefer (fmap f e1) (fmap f e2)
-  fmap f (Merge e1 e2 maybeE) = Merge (fmap f e1) (fmap f e2) (fmap (fmap f) maybeE)
-  fmap f (ToMap e maybeE) = ToMap (fmap f e) (fmap (fmap f) maybeE)
-  fmap f (Field e1 v) = Field (fmap f e1) v
-  fmap f (Project e1 vs) = Project (fmap f e1) (fmap (fmap f) vs)
-  fmap f (Note s e1) = Note s (fmap f e1)
-  fmap f (ImportAlt e1 e2) = ImportAlt (fmap f e1) (fmap f e2)
-  fmap f (Embed a) = Embed (f a)
-  {-# INLINABLE fmap #-}
-
-instance Applicative (Expr s) where
-    pure = Embed
-
-    (<*>) = Control.Monad.ap
-
-instance Monad (Expr s) where
-    return = pure
-
-    Const a              >>= _ = Const a
-    Var a                >>= _ = Var a
-    Lam a b c            >>= k = Lam a (b >>= k) (c >>= k)
-    Pi  a b c            >>= k = Pi a (b >>= k) (c >>= k)
-    App a b              >>= k = App (a >>= k) (b >>= k)
-    Let as b             >>= k = Let (fmap f as) (b >>= k)
-      where
-        f (Binding c d e) = Binding c (fmap (>>= k) d) (e >>= k)
-    Annot a b            >>= k = Annot (a >>= k) (b >>= k)
-    Bool                 >>= _ = Bool
-    BoolLit a            >>= _ = BoolLit a
-    BoolAnd a b          >>= k = BoolAnd (a >>= k) (b >>= k)
-    BoolOr  a b          >>= k = BoolOr  (a >>= k) (b >>= k)
-    BoolEQ  a b          >>= k = BoolEQ  (a >>= k) (b >>= k)
-    BoolNE  a b          >>= k = BoolNE  (a >>= k) (b >>= k)
-    BoolIf a b c         >>= k = BoolIf (a >>= k) (b >>= k) (c >>= k)
-    Natural              >>= _ = Natural
-    NaturalLit a         >>= _ = NaturalLit a
-    NaturalFold          >>= _ = NaturalFold
-    NaturalBuild         >>= _ = NaturalBuild
-    NaturalIsZero        >>= _ = NaturalIsZero
-    NaturalEven          >>= _ = NaturalEven
-    NaturalOdd           >>= _ = NaturalOdd
-    NaturalToInteger     >>= _ = NaturalToInteger
-    NaturalShow          >>= _ = NaturalShow
-    NaturalPlus  a b     >>= k = NaturalPlus  (a >>= k) (b >>= k)
-    NaturalTimes a b     >>= k = NaturalTimes (a >>= k) (b >>= k)
-    Integer              >>= _ = Integer
-    IntegerLit a         >>= _ = IntegerLit a
-    IntegerShow          >>= _ = IntegerShow
-    IntegerToDouble      >>= _ = IntegerToDouble
-    Double               >>= _ = Double
-    DoubleLit a          >>= _ = DoubleLit a
-    DoubleShow           >>= _ = DoubleShow
-    Text                 >>= _ = Text
-    TextLit (Chunks a b) >>= k = TextLit (Chunks (fmap (fmap (>>= k)) a) b)
-    TextAppend a b       >>= k = TextAppend (a >>= k) (b >>= k)
-    TextShow             >>= _ = TextShow
-    List                 >>= _ = List
-    ListLit a b          >>= k = ListLit (fmap (>>= k) a) (fmap (>>= k) b)
-    ListAppend a b       >>= k = ListAppend (a >>= k) (b >>= k)
-    ListBuild            >>= _ = ListBuild
-    ListFold             >>= _ = ListFold
-    ListLength           >>= _ = ListLength
-    ListHead             >>= _ = ListHead
-    ListLast             >>= _ = ListLast
-    ListIndexed          >>= _ = ListIndexed
-    ListReverse          >>= _ = ListReverse
-    Optional             >>= _ = Optional
-    Some a               >>= k = Some (a >>= k)
-    None                 >>= _ = None
-    OptionalFold         >>= _ = OptionalFold
-    OptionalBuild        >>= _ = OptionalBuild
-    Record    a          >>= k = Record (fmap (>>= k) a)
-    RecordLit a          >>= k = RecordLit (fmap (>>= k) a)
-    Union     a          >>= k = Union (fmap (fmap (>>= k)) a)
-    UnionLit a b c       >>= k = UnionLit a (b >>= k) (fmap (fmap (>>= k)) c)
-    Combine a b          >>= k = Combine (a >>= k) (b >>= k)
-    CombineTypes a b     >>= k = CombineTypes (a >>= k) (b >>= k)
-    Prefer a b           >>= k = Prefer (a >>= k) (b >>= k)
-    Merge a b c          >>= k = Merge (a >>= k) (b >>= k) (fmap (>>= k) c)
-    ToMap a b            >>= k = ToMap (a >>= k) (fmap (>>= k) b)
-    Field a b            >>= k = Field (a >>= k) b
-    Project a b          >>= k = Project (a >>= k) (fmap (>>= k) b)
-    Note a b             >>= k = Note a (b >>= k)
-    ImportAlt a b        >>= k = ImportAlt (a >>= k) (b >>= k)
-    Embed a              >>= k = k a
-
-instance Bifunctor Expr where
-    first _ (Const a             ) = Const a
-    first _ (Var a               ) = Var a
-    first k (Lam a b c           ) = Lam a (first k b) (first k c)
-    first k (Pi a b c            ) = Pi a (first k b) (first k c)
-    first k (App a b             ) = App (first k a) (first k b)
-    first k (Let as b            ) = Let (fmap (first k) as) (first k b)
-    first k (Annot a b           ) = Annot (first k a) (first k b)
-    first _  Bool                  = Bool
-    first _ (BoolLit a           ) = BoolLit a
-    first k (BoolAnd a b         ) = BoolAnd (first k a) (first k b)
-    first k (BoolOr a b          ) = BoolOr (first k a) (first k b)
-    first k (BoolEQ a b          ) = BoolEQ (first k a) (first k b)
-    first k (BoolNE a b          ) = BoolNE (first k a) (first k b)
-    first k (BoolIf a b c        ) = BoolIf (first k a) (first k b) (first k c)
-    first _  Natural               = Natural
-    first _ (NaturalLit a        ) = NaturalLit a
-    first _  NaturalFold           = NaturalFold
-    first _  NaturalBuild          = NaturalBuild
-    first _  NaturalIsZero         = NaturalIsZero
-    first _  NaturalEven           = NaturalEven
-    first _  NaturalOdd            = NaturalOdd
-    first _  NaturalToInteger      = NaturalToInteger
-    first _  NaturalShow           = NaturalShow
-    first k (NaturalPlus a b     ) = NaturalPlus (first k a) (first k b)
-    first k (NaturalTimes a b    ) = NaturalTimes (first k a) (first k b)
-    first _  Integer               = Integer
-    first _ (IntegerLit a        ) = IntegerLit a
-    first _  IntegerShow           = IntegerShow
-    first _  IntegerToDouble       = IntegerToDouble
-    first _  Double                = Double
-    first _ (DoubleLit a         ) = DoubleLit a
-    first _  DoubleShow            = DoubleShow
-    first _  Text                  = Text
-    first k (TextLit (Chunks a b)) = TextLit (Chunks (fmap (fmap (first k)) a) b)
-    first k (TextAppend a b      ) = TextAppend (first k a) (first k b)
-    first _  TextShow              = TextShow
-    first _  List                  = List
-    first k (ListLit a b         ) = ListLit (fmap (first k) a) (fmap (first k) b)
-    first k (ListAppend a b      ) = ListAppend (first k a) (first k b)
-    first _  ListBuild             = ListBuild
-    first _  ListFold              = ListFold
-    first _  ListLength            = ListLength
-    first _  ListHead              = ListHead
-    first _  ListLast              = ListLast
-    first _  ListIndexed           = ListIndexed
-    first _  ListReverse           = ListReverse
-    first _  Optional              = Optional
-    first k (Some a              ) = Some (first k a)
-    first _  None                  = None
-    first _  OptionalFold          = OptionalFold
-    first _  OptionalBuild         = OptionalBuild
-    first k (Record a            ) = Record (fmap (first k) a)
-    first k (RecordLit a         ) = RecordLit (fmap (first k) a)
-    first k (Union a             ) = Union (fmap (fmap (first k)) a)
-    first k (UnionLit a b c      ) = UnionLit a (first k b) (fmap (fmap (first k)) c)
-    first k (Combine a b         ) = Combine (first k a) (first k b)
-    first k (CombineTypes a b    ) = CombineTypes (first k a) (first k b)
-    first k (Prefer a b          ) = Prefer (first k a) (first k b)
-    first k (Merge a b c         ) = Merge (first k a) (first k b) (fmap (first k) c)
-    first k (ToMap a b           ) = ToMap (first k a) (fmap (first k) b)
-    first k (Field a b           ) = Field (first k a) b
-    first k (Project a b         ) = Project (first k a) (fmap (first k) b)
-    first k (Note a b            ) = Note (k a) (first k b)
-    first k (ImportAlt a b       ) = ImportAlt (first k a) (first k b)
-    first _ (Embed a             ) = Embed a
-
-    second = fmap
->>>>>>> e044b4ab
 
 instance IsString (Expr s a) where
     fromString str = Var (fromString str)
@@ -811,1225 +586,6 @@
 instance Pretty a => Pretty (Expr s a) where
     pretty = Pretty.unAnnotate . prettyExpr
 
-<<<<<<< HEAD
-=======
-{-| `shift` is used by both normalization and type-checking to avoid variable
-    capture by shifting variable indices
-
-    For example, suppose that you were to normalize the following expression:
-
-> λ(a : Type) → λ(x : a) → (λ(y : a) → λ(x : a) → y) x
-
-    If you were to substitute @y@ with @x@ without shifting any variable
-    indices, then you would get the following incorrect result:
-
-> λ(a : Type) → λ(x : a) → λ(x : a) → x  -- Incorrect normalized form
-
-    In order to substitute @x@ in place of @y@ we need to `shift` @x@ by @1@ in
-    order to avoid being misinterpreted as the @x@ bound by the innermost
-    lambda.  If we perform that `shift` then we get the correct result:
-
-> λ(a : Type) → λ(x : a) → λ(x : a) → x@1
-
-    As a more worked example, suppose that you were to normalize the following
-    expression:
-
->     λ(a : Type)
-> →   λ(f : a → a → a)
-> →   λ(x : a)
-> →   λ(x : a)
-> →   (λ(x : a) → f x x@1) x@1
-
-    The correct normalized result would be:
-
->     λ(a : Type)
-> →   λ(f : a → a → a)
-> →   λ(x : a)
-> →   λ(x : a)
-> →   f x@1 x
-
-    The above example illustrates how we need to both increase and decrease
-    variable indices as part of substitution:
-
-    * We need to increase the index of the outer @x\@1@ to @x\@2@ before we
-      substitute it into the body of the innermost lambda expression in order
-      to avoid variable capture.  This substitution changes the body of the
-      lambda expression to @(f x\@2 x\@1)@
-
-    * We then remove the innermost lambda and therefore decrease the indices of
-      both @x@s in @(f x\@2 x\@1)@ to @(f x\@1 x)@ in order to reflect that one
-      less @x@ variable is now bound within that scope
-
-    Formally, @(shift d (V x n) e)@ modifies the expression @e@ by adding @d@ to
-    the indices of all variables named @x@ whose indices are greater than
-    @(n + m)@, where @m@ is the number of bound variables of the same name
-    within that scope
-
-    In practice, @d@ is always @1@ or @-1@ because we either:
-
-    * increment variables by @1@ to avoid variable capture during substitution
-    * decrement variables by @1@ when deleting lambdas after substitution
-
-    @n@ starts off at @0@ when substitution begins and increments every time we
-    descend into a lambda or let expression that binds a variable of the same
-    name in order to avoid shifting the bound variables by mistake.
--}
-shift :: Int -> Var -> Expr s a -> Expr s a
-shift _ _ (Const a) = Const a
-shift d (V x n) (Var (V x' n')) = Var (V x' n'')
-  where
-    n'' = if x == x' && n <= n' then n' + d else n'
-shift d (V x n) (Lam x' _A b) = Lam x' _A' b'
-  where
-    _A' = shift d (V x n ) _A
-    b'  = shift d (V x n') b
-      where
-        n' = if x == x' then n + 1 else n
-shift d (V x n) (Pi x' _A _B) = Pi x' _A' _B'
-  where
-    _A' = shift d (V x n ) _A
-    _B' = shift d (V x n') _B
-      where
-        n' = if x == x' then n + 1 else n
-shift d v (App f a) = App f' a'
-  where
-    f' = shift d v f
-    a' = shift d v a
-shift d (V x₀ n₀) (Let (Binding x₁ mA₀ a₀ :| []) b₀) =
-    Let (Binding x₁ mA₁ a₁ :| []) b₁
-  where
-    n₁ = if x₀ == x₁ then n₀ + 1 else n₀
-
-    mA₁ = fmap (shift d (V x₀ n₀)) mA₀
-    a₁  =       shift d (V x₀ n₀)   a₀
-
-    b₁  =       shift d (V x₀ n₁)   b₀
-shift d (V x₀ n₀) (Let (Binding x₁ mA₀ a₀ :| (l₀ : ls₀)) b₀) =
-    case shift d (V x₀ n₁) (Let (l₀ :| ls₀) b₀) of
-        Let (l₁ :| ls₁) b₁ -> Let (Binding x₁ mA₁ a₁ :| (l₁ : ls₁)) b₁
-        e                  -> Let (Binding x₁ mA₁ a₁ :|       []  ) e
-  where
-    n₁ = if x₀ == x₁ then n₀ + 1 else n₀
-
-    mA₁ = fmap (shift d (V x₀ n₀)) mA₀
-    a₁  =       shift d (V x₀ n₀)   a₀
-
-shift d v (Annot a b) = Annot a' b'
-  where
-    a' = shift d v a
-    b' = shift d v b
-shift _ _ Bool = Bool
-shift _ _ (BoolLit a) = BoolLit a
-shift d v (BoolAnd a b) = BoolAnd a' b'
-  where
-    a' = shift d v a
-    b' = shift d v b
-shift d v (BoolOr a b) = BoolOr a' b'
-  where
-    a' = shift d v a
-    b' = shift d v b
-shift d v (BoolEQ a b) = BoolEQ a' b'
-  where
-    a' = shift d v a
-    b' = shift d v b
-shift d v (BoolNE a b) = BoolNE a' b'
-  where
-    a' = shift d v a
-    b' = shift d v b
-shift d v (BoolIf a b c) = BoolIf a' b' c'
-  where
-    a' = shift d v a
-    b' = shift d v b
-    c' = shift d v c
-shift _ _ Natural = Natural
-shift _ _ (NaturalLit a) = NaturalLit a
-shift _ _ NaturalFold = NaturalFold
-shift _ _ NaturalBuild = NaturalBuild
-shift _ _ NaturalIsZero = NaturalIsZero
-shift _ _ NaturalEven = NaturalEven
-shift _ _ NaturalOdd = NaturalOdd
-shift _ _ NaturalToInteger = NaturalToInteger
-shift _ _ NaturalShow = NaturalShow
-shift d v (NaturalPlus a b) = NaturalPlus a' b'
-  where
-    a' = shift d v a
-    b' = shift d v b
-shift d v (NaturalTimes a b) = NaturalTimes a' b'
-  where
-    a' = shift d v a
-    b' = shift d v b
-shift _ _ Integer = Integer
-shift _ _ (IntegerLit a) = IntegerLit a
-shift _ _ IntegerShow = IntegerShow
-shift _ _ IntegerToDouble = IntegerToDouble
-shift _ _ Double = Double
-shift _ _ (DoubleLit a) = DoubleLit a
-shift _ _ DoubleShow = DoubleShow
-shift _ _ Text = Text
-shift d v (TextLit (Chunks a b)) = TextLit (Chunks a' b)
-  where
-    a' = fmap (fmap (shift d v)) a
-shift d v (TextAppend a b) = TextAppend a' b'
-  where
-    a' = shift d v a
-    b' = shift d v b
-shift _ _ TextShow = TextShow
-shift _ _ List = List
-shift d v (ListLit a b) = ListLit a' b'
-  where
-    a' = fmap (shift d v) a
-    b' = fmap (shift d v) b
-shift _ _ ListBuild = ListBuild
-shift d v (ListAppend a b) = ListAppend a' b'
-  where
-    a' = shift d v a
-    b' = shift d v b
-shift _ _ ListFold = ListFold
-shift _ _ ListLength = ListLength
-shift _ _ ListHead = ListHead
-shift _ _ ListLast = ListLast
-shift _ _ ListIndexed = ListIndexed
-shift _ _ ListReverse = ListReverse
-shift _ _ Optional = Optional
-shift d v (Some a) = Some a'
-  where
-    a' = shift d v a
-shift _ _ None = None
-shift _ _ OptionalFold = OptionalFold
-shift _ _ OptionalBuild = OptionalBuild
-shift d v (Record a) = Record a'
-  where
-    a' = fmap (shift d v) a
-shift d v (RecordLit a) = RecordLit a'
-  where
-    a' = fmap (shift d v) a
-shift d v (Union a) = Union a'
-  where
-    a' = fmap (fmap (shift d v)) a
-shift d v (UnionLit a b c) = UnionLit a b' c'
-  where
-    b' =             shift d v   b
-    c' = fmap (fmap (shift d v)) c
-shift d v (Combine a b) = Combine a' b'
-  where
-    a' = shift d v a
-    b' = shift d v b
-shift d v (CombineTypes a b) = CombineTypes a' b'
-  where
-    a' = shift d v a
-    b' = shift d v b
-shift d v (Prefer a b) = Prefer a' b'
-  where
-    a' = shift d v a
-    b' = shift d v b
-shift d v (Merge a b c) = Merge a' b' c'
-  where
-    a' =       shift d v  a
-    b' =       shift d v  b
-    c' = fmap (shift d v) c
-shift d v (ToMap a b) = ToMap a' b'
-  where
-    a' =       shift d v  a
-    b' = fmap (shift d v) b
-shift d v (Field a b) = Field a' b
-  where
-    a' = shift d v a
-shift d v (Project a b) = Project a' b'
-  where
-    a' =       shift d v  a
-    b' = fmap (shift d v) b
-shift d v (Note a b) = Note a b'
-  where
-    b' = shift d v b
-shift d v (ImportAlt a b) = ImportAlt a' b'
-  where
-    a' = shift d v a
-    b' = shift d v b
--- The Dhall compiler enforces that all embedded values are closed expressions
--- and `shift` does nothing to a closed expression
-shift _ _ (Embed p) = Embed p
-
-{-| Substitute all occurrences of a variable with an expression
-
-> subst x C B  ~  B[x := C]
--}
-subst :: Var -> Expr s a -> Expr s a -> Expr s a
-subst _ _ (Const a) = Const a
-subst (V x n) e (Lam y _A b) = Lam y _A' b'
-  where
-    _A' = subst (V x n )                  e  _A
-    b'  = subst (V x n') (shift 1 (V y 0) e)  b
-    n'  = if x == y then n + 1 else n
-subst (V x n) e (Pi y _A _B) = Pi y _A' _B'
-  where
-    _A' = subst (V x n )                  e  _A
-    _B' = subst (V x n') (shift 1 (V y 0) e) _B
-    n'  = if x == y then n + 1 else n
-subst v e (App f a) = App f' a'
-  where
-    f' = subst v e f
-    a' = subst v e a
-subst v e (Var v') = if v == v' then e else Var v'
-subst (V x₀ n₀) e₀ (Let (Binding x₁ mA₀ a₀ :| []) b₀) =
-    Let (Binding x₁ mA₁ a₁ :| []) b₁
-  where
-    n₁ = if x₀ == x₁ then n₀ + 1 else n₀
-
-    e₁ = shift 1 (V x₁ 0) e₀
-
-    mA₁ = fmap (subst (V x₀ n₀) e₀) mA₀
-    a₁  =       subst (V x₀ n₀) e₀   a₀
-
-    b₁  =       subst (V x₀ n₁) e₁   b₀
-subst (V x₀ n₀) e₀ (Let (Binding x₁ mA₀ a₀ :| (l₀ : ls₀)) b₀) =
-    case subst (V x₀ n₁) e₁ (Let (l₀ :| ls₀) b₀) of
-        Let (l₁ :| ls₁) b₁ -> Let (Binding x₁ mA₁ a₁ :| (l₁ : ls₁)) b₁
-        e                  -> Let (Binding x₁ mA₁ a₁ :|       []  ) e
-  where
-    n₁ = if x₀ == x₁ then n₀ + 1 else n₀
-
-    e₁ = shift 1 (V x₁ 0) e₀
-
-    mA₁ = fmap (subst (V x₀ n₀) e₀) mA₀
-    a₁  =       subst (V x₀ n₀) e₀   a₀
-
-subst x e (Annot a b) = Annot a' b'
-  where
-    a' = subst x e a
-    b' = subst x e b
-subst _ _ Bool = Bool
-subst _ _ (BoolLit a) = BoolLit a
-subst x e (BoolAnd a b) = BoolAnd a' b'
-  where
-    a' = subst x e a
-    b' = subst x e b
-subst x e (BoolOr a b) = BoolOr a' b'
-  where
-    a' = subst x e a
-    b' = subst x e b
-subst x e (BoolEQ a b) = BoolEQ a' b'
-  where
-    a' = subst x e a
-    b' = subst x e b
-subst x e (BoolNE a b) = BoolNE a' b'
-  where
-    a' = subst x e a
-    b' = subst x e b
-subst x e (BoolIf a b c) = BoolIf a' b' c'
-  where
-    a' = subst x e a
-    b' = subst x e b
-    c' = subst x e c
-subst _ _ Natural = Natural
-subst _ _ (NaturalLit a) = NaturalLit a
-subst _ _ NaturalFold = NaturalFold
-subst _ _ NaturalBuild = NaturalBuild
-subst _ _ NaturalIsZero = NaturalIsZero
-subst _ _ NaturalEven = NaturalEven
-subst _ _ NaturalOdd = NaturalOdd
-subst _ _ NaturalToInteger = NaturalToInteger
-subst _ _ NaturalShow = NaturalShow
-subst x e (NaturalPlus a b) = NaturalPlus a' b'
-  where
-    a' = subst x e a
-    b' = subst x e b
-subst x e (NaturalTimes a b) = NaturalTimes a' b'
-  where
-    a' = subst x e a
-    b' = subst x e b
-subst _ _ Integer = Integer
-subst _ _ (IntegerLit a) = IntegerLit a
-subst _ _ IntegerShow = IntegerShow
-subst _ _ IntegerToDouble = IntegerToDouble
-subst _ _ Double = Double
-subst _ _ (DoubleLit a) = DoubleLit a
-subst _ _ DoubleShow = DoubleShow
-subst _ _ Text = Text
-subst x e (TextLit (Chunks a b)) = TextLit (Chunks a' b)
-  where
-    a' = fmap (fmap (subst x e)) a
-subst x e (TextAppend a b) = TextAppend a' b'
-  where
-    a' = subst x e a
-    b' = subst x e b
-subst _ _ TextShow = TextShow
-subst _ _ List = List
-subst x e (ListLit a b) = ListLit a' b'
-  where
-    a' = fmap (subst x e) a
-    b' = fmap (subst x e) b
-subst x e (ListAppend a b) = ListAppend a' b'
-  where
-    a' = subst x e a
-    b' = subst x e b
-subst _ _ ListBuild = ListBuild
-subst _ _ ListFold = ListFold
-subst _ _ ListLength = ListLength
-subst _ _ ListHead = ListHead
-subst _ _ ListLast = ListLast
-subst _ _ ListIndexed = ListIndexed
-subst _ _ ListReverse = ListReverse
-subst _ _ Optional = Optional
-subst x e (Some a) = Some a'
-  where
-    a' = subst x e a
-subst _ _ None = None
-subst _ _ OptionalFold = OptionalFold
-subst _ _ OptionalBuild = OptionalBuild
-subst x e (Record kts) = Record kts'
-  where
-    kts' = fmap (subst x e) kts
-subst x e (RecordLit kvs) = RecordLit kvs'
-  where
-    kvs' = fmap (subst x e) kvs
-subst x e (Union kts) = Union kts'
-  where
-    kts' = fmap (fmap (subst x e)) kts
-subst x e (UnionLit a b kts) = UnionLit a b' kts'
-  where
-    b'   =             subst x e   b
-    kts' = fmap (fmap (subst x e)) kts
-subst x e (Combine a b) = Combine a' b'
-  where
-    a' = subst x e a
-    b' = subst x e b
-subst x e (CombineTypes a b) = CombineTypes a' b'
-  where
-    a' = subst x e a
-    b' = subst x e b
-subst x e (Prefer a b) = Prefer a' b'
-  where
-    a' = subst x e a
-    b' = subst x e b
-subst x e (Merge a b c) = Merge a' b' c'
-  where
-    a' =       subst x e  a
-    b' =       subst x e  b
-    c' = fmap (subst x e) c
-subst x e (ToMap a b) = ToMap a' b'
-  where
-    a' =       subst x e  a
-    b' = fmap (subst x e) b
-subst x e (Field a b) = Field a' b
-  where
-    a' = subst x e a
-subst x e (Project a b) = Project a' b'
-  where
-    a' =       subst x e  a
-    b' = fmap (subst x e) b
-subst x e (Note a b) = Note a b'
-  where
-    b' = subst x e b
-subst x e (ImportAlt a b) = ImportAlt a' b'
-  where
-    a' = subst x e a
-    b' = subst x e b
--- The Dhall compiler enforces that all embedded values are closed expressions
--- and `subst` does nothing to a closed expression
-subst _ _ (Embed p) = Embed p
-
-{-| α-normalize an expression by renaming all bound variables to @\"_\"@ and
-    using De Bruijn indices to distinguish them
-
->>> alphaNormalize (Lam "a" (Const Type) (Lam "b" (Const Type) (Lam "x" "a" (Lam "y" "b" "x"))))
-Lam "_" (Const Type) (Lam "_" (Const Type) (Lam "_" (Var (V "_" 1)) (Lam "_" (Var (V "_" 1)) (Var (V "_" 1)))))
-
-    α-normalization does not affect free variables:
-
->>> alphaNormalize "x"
-Var (V "x" 0)
-
--}
-alphaNormalize :: Expr s a -> Expr s a
-alphaNormalize = Dhall.Eval.alphaNormalize
-
-{-| Reduce an expression to its normal form, performing beta reduction
-
-    `normalize` does not type-check the expression.  You may want to type-check
-    expressions before normalizing them since normalization can convert an
-    ill-typed expression into a well-typed expression.
-
-    However, `normalize` will not fail if the expression is ill-typed and will
-    leave ill-typed sub-expressions unevaluated.
--}
-
-normalize :: Eq a => Expr s a -> Expr t a
-normalize = Dhall.Eval.nfEmpty
-
-
-{-| This function is used to determine whether folds like @Natural/fold@ or
-    @List/fold@ should be lazy or strict in their accumulator based on the type
-    of the accumulator
-
-    If this function returns `True`, then they will be strict in their
-    accumulator since we can guarantee an upper bound on the amount of work to
-    normalize the accumulator on each step of the loop.  If this function
-    returns `False` then they will be lazy in their accumulator and only
-    normalize the final result at the end of the fold
--}
-boundedType :: Expr s a -> Bool
-boundedType Bool             = True
-boundedType Natural          = True
-boundedType Integer          = True
-boundedType Double           = True
-boundedType Text             = True
-boundedType (App List _)     = False
-boundedType (App Optional t) = boundedType t
-boundedType (Record kvs)     = all boundedType kvs
-boundedType (Union kvs)      = all (all boundedType) kvs
-boundedType _                = False
-
--- | Remove all `Note` constructors from an `Expr` (i.e. de-`Note`)
-denote :: Expr s a -> Expr t a
-denote (Note _ b            ) = denote b
-denote (Const a             ) = Const a
-denote (Var a               ) = Var a
-denote (Lam a b c           ) = Lam a (denote b) (denote c)
-denote (Pi a b c            ) = Pi a (denote b) (denote c)
-denote (App a b             ) = App (denote a) (denote b)
-denote (Let as b            ) = Let (fmap f as) (denote b)
-  where
-    f (Binding c d e) = Binding c (fmap denote d) (denote e)
-denote (Annot a b           ) = Annot (denote a) (denote b)
-denote  Bool                  = Bool
-denote (BoolLit a           ) = BoolLit a
-denote (BoolAnd a b         ) = BoolAnd (denote a) (denote b)
-denote (BoolOr a b          ) = BoolOr (denote a) (denote b)
-denote (BoolEQ a b          ) = BoolEQ (denote a) (denote b)
-denote (BoolNE a b          ) = BoolNE (denote a) (denote b)
-denote (BoolIf a b c        ) = BoolIf (denote a) (denote b) (denote c)
-denote  Natural               = Natural
-denote (NaturalLit a        ) = NaturalLit a
-denote  NaturalFold           = NaturalFold
-denote  NaturalBuild          = NaturalBuild
-denote  NaturalIsZero         = NaturalIsZero
-denote  NaturalEven           = NaturalEven
-denote  NaturalOdd            = NaturalOdd
-denote  NaturalToInteger      = NaturalToInteger
-denote  NaturalShow           = NaturalShow
-denote (NaturalPlus a b     ) = NaturalPlus (denote a) (denote b)
-denote (NaturalTimes a b    ) = NaturalTimes (denote a) (denote b)
-denote  Integer               = Integer
-denote (IntegerLit a        ) = IntegerLit a
-denote  IntegerShow           = IntegerShow
-denote  IntegerToDouble       = IntegerToDouble
-denote  Double                = Double
-denote (DoubleLit a         ) = DoubleLit a
-denote  DoubleShow            = DoubleShow
-denote  Text                  = Text
-denote (TextLit (Chunks a b)) = TextLit (Chunks (fmap (fmap denote) a) b)
-denote (TextAppend a b      ) = TextAppend (denote a) (denote b)
-denote  TextShow              = TextShow
-denote  List                  = List
-denote (ListLit a b         ) = ListLit (fmap denote a) (fmap denote b)
-denote (ListAppend a b      ) = ListAppend (denote a) (denote b)
-denote  ListBuild             = ListBuild
-denote  ListFold              = ListFold
-denote  ListLength            = ListLength
-denote  ListHead              = ListHead
-denote  ListLast              = ListLast
-denote  ListIndexed           = ListIndexed
-denote  ListReverse           = ListReverse
-denote  Optional              = Optional
-denote (Some a              ) = Some (denote a)
-denote  None                  = None
-denote  OptionalFold          = OptionalFold
-denote  OptionalBuild         = OptionalBuild
-denote (Record a            ) = Record (fmap denote a)
-denote (RecordLit a         ) = RecordLit (fmap denote a)
-denote (Union a             ) = Union (fmap (fmap denote) a)
-denote (UnionLit a b c      ) = UnionLit a (denote b) (fmap (fmap denote) c)
-denote (Combine a b         ) = Combine (denote a) (denote b)
-denote (CombineTypes a b    ) = CombineTypes (denote a) (denote b)
-denote (Prefer a b          ) = Prefer (denote a) (denote b)
-denote (Merge a b c         ) = Merge (denote a) (denote b) (fmap denote c)
-denote (ToMap a b           ) = ToMap (denote a) (fmap denote b)
-denote (Field a b           ) = Field (denote a) b
-denote (Project a b         ) = Project (denote a) (fmap denote b)
-denote (ImportAlt a b       ) = ImportAlt (denote a) (denote b)
-denote (Embed a             ) = Embed a
-
-{-| Reduce an expression to its normal form, performing beta reduction and applying
-    any custom definitions.
-
-    `normalizeWith` is designed to be used with function `typeWith`. The `typeWith`
-    function allows typing of Dhall functions in a custom typing context whereas
-    `normalizeWith` allows evaluating Dhall expressions in a custom context.
-
-    To be more precise `normalizeWith` applies the given normalizer when it finds an
-    application term that it cannot reduce by other means.
-
-    Note that the context used in normalization will determine the properties of normalization.
-    That is, if the functions in custom context are not total then the Dhall language, evaluated
-    with those functions is not total either.
-
--}
-normalizeWith :: Eq a => Maybe (ReifiedNormalizer a) -> Expr s a -> Expr t a
-normalizeWith (Just ctx) t = runIdentity (normalizeWithM (getReifiedNormalizer ctx) t)
-normalizeWith _          t = Dhall.Eval.nfEmpty t
-
-normalizeWithM
-    :: (Monad m, Eq a) => NormalizerM m a -> Expr s a -> m (Expr t a)
-normalizeWithM ctx e0 = loop (denote e0)
- where
- loop e =  case e of
-    Const k -> pure (Const k)
-    Var v -> pure (Var v)
-    Lam x _A b -> Lam x <$> _A' <*> b'
-      where
-        _A' = loop _A
-        b'  = loop b
-    Pi x _A _B -> Pi x <$> _A' <*> _B'
-      where
-        _A' = loop _A
-        _B' = loop _B
-    App f a -> do
-      res <- ctx (App f a)
-      case res of
-          Just e1 -> loop e1
-          Nothing -> do
-              f' <- loop f
-              a' <- loop a
-              case f' of
-                Lam x _A b₀ -> do
-
-                    let a₂ = shift 1 (V x 0) a'
-                    let b₁ = subst (V x 0) a₂ b₀
-                    let b₂ = shift (-1) (V x 0) b₁
-
-                    loop b₂
-                _ -> do
-                  case App f' a' of
-                    -- build/fold fusion for `List`
-                    App (App ListBuild _) (App (App ListFold _) e') -> loop e'
-
-                    -- build/fold fusion for `Natural`
-                    App NaturalBuild (App NaturalFold e') -> loop e'
-
-                    -- build/fold fusion for `Optional`
-                    App (App OptionalBuild _) (App (App OptionalFold _) e') -> loop e'
-
-                    App (App (App (App NaturalFold (NaturalLit n0)) t) succ') zero -> do
-                      t' <- loop t
-                      if boundedType t' then strict else lazy
-                      where
-                        strict =       strictLoop (fromIntegral n0 :: Integer)
-                        lazy   = loop (  lazyLoop (fromIntegral n0 :: Integer))
-
-                        strictLoop !0 = loop zero
-                        strictLoop !n = App succ' <$> strictLoop (n - 1) >>= loop
-
-                        lazyLoop !0 = zero
-                        lazyLoop !n = App succ' (lazyLoop (n - 1))
-                    App NaturalBuild g -> loop (App (App (App g Natural) succ) zero)
-                      where
-                        succ = Lam "x" Natural (NaturalPlus "x" (NaturalLit 1))
-
-                        zero = NaturalLit 0
-                    App NaturalIsZero (NaturalLit n) -> pure (BoolLit (n == 0))
-                    App NaturalEven (NaturalLit n) -> pure (BoolLit (even n))
-                    App NaturalOdd (NaturalLit n) -> pure (BoolLit (odd n))
-                    App NaturalToInteger (NaturalLit n) -> pure (IntegerLit (toInteger n))
-                    App NaturalShow (NaturalLit n) ->
-                        pure (TextLit (Chunks [] (Data.Text.pack (show n))))
-                    App IntegerShow (IntegerLit n)
-                        | 0 <= n    -> pure (TextLit (Chunks [] ("+" <> Data.Text.pack (show n))))
-                        | otherwise -> pure (TextLit (Chunks [] (Data.Text.pack (show n))))
-                    -- `(read . show)` is used instead of `fromInteger` because `read` uses the correct rounding rule
-                    App IntegerToDouble (IntegerLit n) -> pure (DoubleLit ((read . show) n))
-                    App DoubleShow (DoubleLit n) ->
-                        pure (TextLit (Chunks [] (Data.Text.pack (show n))))
-                    App (App OptionalBuild _A₀) g ->
-                        loop (App (App (App g optional) just) nothing)
-                      where
-                        optional = App Optional _A₀
-
-                        just = Lam "a" _A₀ (Some "a")
-
-                        nothing = App None _A₀
-                    App (App ListBuild _A₀) g -> loop (App (App (App g list) cons) nil)
-                      where
-                        _A₁ = shift 1 "a" _A₀
-
-                        list = App List _A₀
-
-                        cons =
-                            Lam "a" _A₀
-                                (Lam "as"
-                                    (App List _A₁)
-                                    (ListAppend (ListLit Nothing (pure "a")) "as")
-                                )
-
-                        nil = ListLit (Just _A₀) empty
-                    App (App (App (App (App ListFold _) (ListLit _ xs)) t) cons) nil -> do
-                      t' <- loop t
-                      if boundedType t' then strict else lazy
-                      where
-                        strict =       foldr strictCons strictNil xs
-                        lazy   = loop (foldr   lazyCons   lazyNil xs)
-
-                        strictNil = loop nil
-                        lazyNil   =      nil
-
-                        strictCons y ys = do
-                          App (App cons y) <$> ys >>= loop
-                        lazyCons   y ys =       App (App cons y) ys
-                    App (App ListLength _) (ListLit _ ys) ->
-                        pure (NaturalLit (fromIntegral (Data.Sequence.length ys)))
-                    App (App ListHead t) (ListLit _ ys) -> loop o
-                      where
-                        o = case Data.Sequence.viewl ys of
-                                y :< _ -> Some y
-                                _      -> App None t
-                    App (App ListLast t) (ListLit _ ys) -> loop o
-                      where
-                        o = case Data.Sequence.viewr ys of
-                                _ :> y -> Some y
-                                _      -> App None t
-                    App (App ListIndexed _A₀) (ListLit _A₁ as₀) -> loop (ListLit t as₁)
-                      where
-                        as₁ = Data.Sequence.mapWithIndex adapt as₀
-
-                        _A₂ = Record (Dhall.Map.fromList kts)
-                          where
-                            kts = [ ("index", Natural)
-                                  , ("value", _A₀)
-                                  ]
-
-                        t | null as₀  = Just _A₂
-                          | otherwise = Nothing
-
-                        adapt n a_ =
-                            RecordLit (Dhall.Map.fromList kvs)
-                          where
-                            kvs = [ ("index", NaturalLit (fromIntegral n))
-                                  , ("value", a_)
-                                  ]
-                    App (App ListReverse t) (ListLit _ xs) ->
-                        loop (ListLit m (Data.Sequence.reverse xs))
-                      where
-                        m = if Data.Sequence.null xs then Just t else Nothing
-                    App (App (App (App (App OptionalFold _) (App None _)) _) _) nothing ->
-                        loop nothing
-                    App (App (App (App (App OptionalFold _) (Some x)) _) just) _ ->
-                        loop (App just x)
-                    App TextShow (TextLit (Chunks [] oldText)) ->
-                        loop (TextLit (Chunks [] newText))
-                      where
-                        newText = textShow oldText
-                    _ -> do
-                        res2 <- ctx (App f' a')
-                        case res2 of
-                            Nothing -> pure (App f' a')
-                            Just app' -> loop app'
-    Let (Binding x _ a₀ :| ls₀) b₀ -> do
-        a₁ <- loop a₀
-
-        rest <- case ls₀ of
-                []       -> loop b₀
-                l₁ : ls₁ -> loop (Let (l₁ :| ls₁) b₀)
-
-        let a₂ = shift 1 (V x 0) a₁
-        let b₁ = subst (V x 0) a₂ rest
-        let b₂ = shift (-1) (V x 0) b₁
-
-        loop b₂
-    Annot x _ -> loop x
-    Bool -> pure Bool
-    BoolLit b -> pure (BoolLit b)
-    BoolAnd x y -> decide <$> loop x <*> loop y
-      where
-        decide (BoolLit True )  r              = r
-        decide (BoolLit False)  _              = BoolLit False
-        decide  l              (BoolLit True ) = l
-        decide  _              (BoolLit False) = BoolLit False
-        decide  l               r
-            | judgmentallyEqual l r = l
-            | otherwise             = BoolAnd l r
-    BoolOr x y -> decide <$> loop x <*> loop y
-      where
-        decide (BoolLit False)  r              = r
-        decide (BoolLit True )  _              = BoolLit True
-        decide  l              (BoolLit False) = l
-        decide  _              (BoolLit True ) = BoolLit True
-        decide  l               r
-            | judgmentallyEqual l r = l
-            | otherwise             = BoolOr l r
-    BoolEQ x y -> decide <$> loop x <*> loop y
-      where
-        decide (BoolLit True )  r              = r
-        decide  l              (BoolLit True ) = l
-        decide  l               r
-            | judgmentallyEqual l r = BoolLit True
-            | otherwise             = BoolEQ l r
-    BoolNE x y -> decide <$> loop x <*> loop y
-      where
-        decide (BoolLit False)  r              = r
-        decide  l              (BoolLit False) = l
-        decide  l               r
-            | judgmentallyEqual l r = BoolLit False
-            | otherwise             = BoolNE l r
-    BoolIf bool true false -> decide <$> loop bool <*> loop true <*> loop false
-      where
-        decide (BoolLit True )  l              _              = l
-        decide (BoolLit False)  _              r              = r
-        decide  b              (BoolLit True) (BoolLit False) = b
-        decide  b               l              r
-            | judgmentallyEqual l r = l
-            | otherwise             = BoolIf b l r
-    Natural -> pure Natural
-    NaturalLit n -> pure (NaturalLit n)
-    NaturalFold -> pure NaturalFold
-    NaturalBuild -> pure NaturalBuild
-    NaturalIsZero -> pure NaturalIsZero
-    NaturalEven -> pure NaturalEven
-    NaturalOdd -> pure NaturalOdd
-    NaturalToInteger -> pure NaturalToInteger
-    NaturalShow -> pure NaturalShow
-    NaturalPlus x y -> decide <$> loop x <*> loop y
-      where
-        decide (NaturalLit 0)  r             = r
-        decide  l             (NaturalLit 0) = l
-        decide (NaturalLit m) (NaturalLit n) = NaturalLit (m + n)
-        decide  l              r             = NaturalPlus l r
-    NaturalTimes x y -> decide <$> loop x <*> loop y
-      where
-        decide (NaturalLit 1)  r             = r
-        decide  l             (NaturalLit 1) = l
-        decide (NaturalLit 0)  _             = NaturalLit 0
-        decide  _             (NaturalLit 0) = NaturalLit 0
-        decide (NaturalLit m) (NaturalLit n) = NaturalLit (m * n)
-        decide  l              r             = NaturalTimes l r
-    Integer -> pure Integer
-    IntegerLit n -> pure (IntegerLit n)
-    IntegerShow -> pure IntegerShow
-    IntegerToDouble -> pure IntegerToDouble
-    Double -> pure Double
-    DoubleLit n -> pure (DoubleLit n)
-    DoubleShow -> pure DoubleShow
-    Text -> pure Text
-    TextLit (Chunks xys z) -> do
-        chunks' <- mconcat <$> chunks
-        case chunks' of
-            Chunks [("", x)] "" -> pure x
-            c                   -> pure (TextLit c)
-      where
-        chunks =
-          ((++ [Chunks [] z]) . concat) <$> traverse process xys
-
-        process (x, y) = do
-          y' <- loop y
-          case y' of
-            TextLit c -> pure [Chunks [] x, c]
-            _         -> pure [Chunks [(x, y')] mempty]
-    TextAppend x y -> loop (TextLit (Chunks [("", x), ("", y)] ""))
-    TextShow -> pure TextShow
-    List -> pure List
-    ListLit t es
-        | Data.Sequence.null es -> ListLit <$> t' <*> es'
-        | otherwise             -> ListLit Nothing <$> es'
-      where
-        t'  = traverse loop t
-        es' = traverse loop es
-    ListAppend x y -> decide <$> loop x <*> loop y
-      where
-        decide (ListLit _ m)  r            | Data.Sequence.null m = r
-        decide  l            (ListLit _ n) | Data.Sequence.null n = l
-        decide (ListLit t m) (ListLit _ n)                        = ListLit t (m <> n)
-        decide  l             r                                   = ListAppend l r
-    ListBuild -> pure ListBuild
-    ListFold -> pure ListFold
-    ListLength -> pure ListLength
-    ListHead -> pure ListHead
-    ListLast -> pure ListLast
-    ListIndexed -> pure ListIndexed
-    ListReverse -> pure ListReverse
-    Optional -> pure Optional
-    Some a -> Some <$> a'
-      where
-        a' = loop a
-    None -> pure None
-    OptionalFold -> pure OptionalFold
-    OptionalBuild -> pure OptionalBuild
-    Record kts -> Record . Dhall.Map.sort <$> kts'
-      where
-        kts' = traverse loop kts
-    RecordLit kvs -> RecordLit . Dhall.Map.sort <$> kvs'
-      where
-        kvs' = traverse loop kvs
-    Union kts -> Union . Dhall.Map.sort <$> kts'
-      where
-        kts' = traverse (traverse loop) kts
-    UnionLit k v kvs -> UnionLit k <$> v' <*> (Dhall.Map.sort <$> kvs')
-      where
-        v'   =                    loop  v
-        kvs' = traverse (traverse loop) kvs
-    Combine x y -> decide <$> loop x <*> loop y
-      where
-        decide (RecordLit m) r | Data.Foldable.null m =
-            r
-        decide l (RecordLit n) | Data.Foldable.null n =
-            l
-        decide (RecordLit m) (RecordLit n) =
-            RecordLit (Dhall.Map.sort (Dhall.Map.unionWith decide m n))
-        decide l r =
-            Combine l r
-    CombineTypes x y -> decide <$> loop x <*> loop y
-      where
-        decide (Record m) r | Data.Foldable.null m =
-            r
-        decide l (Record n) | Data.Foldable.null n =
-            l
-        decide (Record m) (Record n) =
-            Record (Dhall.Map.sort (Dhall.Map.unionWith decide m n))
-        decide l r =
-            CombineTypes l r
-    Prefer x y -> decide <$> loop x <*> loop y
-      where
-        decide (RecordLit m) r | Data.Foldable.null m =
-            r
-        decide l (RecordLit n) | Data.Foldable.null n =
-            l
-        decide (RecordLit m) (RecordLit n) =
-            RecordLit (Dhall.Map.sort (Dhall.Map.union n m))
-        decide l r =
-            Prefer l r
-    Merge x y t      -> do
-        x' <- loop x
-        y' <- loop y
-        case x' of
-            RecordLit kvsX ->
-                case y' of
-                    UnionLit kY vY _ ->
-                        case Dhall.Map.lookup kY kvsX of
-                            Just vX -> loop (App vX vY)
-                            Nothing -> Merge x' y' <$> t'
-                    Field (Union ktsY) kY ->
-                        case Dhall.Map.lookup kY ktsY of
-                            Just Nothing ->
-                                case Dhall.Map.lookup kY kvsX of
-                                    Just vX -> return vX
-                                    Nothing -> Merge x' y' <$> t'
-                            _ ->
-                                Merge x' y' <$> t'
-                    App (Field (Union ktsY) kY) vY ->
-                        case Dhall.Map.lookup kY ktsY of
-                            Just (Just _) ->
-                                case Dhall.Map.lookup kY kvsX of
-                                    Just vX -> loop (App vX vY)
-                                    Nothing -> Merge x' y' <$> t'
-                            _ ->
-                                Merge x' y' <$> t'
-                    _ -> Merge x' y' <$> t'
-            _ -> Merge x' y' <$> t'
-      where
-        t' = traverse loop t
-    ToMap x t        -> do
-        x' <- loop x
-        t' <- traverse loop t
-        case x' of
-            RecordLit kvsX -> do
-                let entry (key, value) =
-                        RecordLit
-                            (Dhall.Map.fromList
-                                [ ("mapKey"  , TextLit (Chunks [] key))
-                                , ("mapValue", value                  )
-                                ]
-                            )
-
-                let keyValues = Data.Sequence.fromList (map entry (Dhall.Map.toList kvsX))
-
-                let listType = case t' of
-                        Just (App List itemType) | null keyValues ->
-                            Just itemType
-                        _ ->
-                            Nothing
-
-                return (ListLit listType keyValues)
-            _ -> do
-                return (ToMap x' t')
-    Field r x        -> do
-        r' <- loop r
-        case r' of
-            RecordLit kvs ->
-                case Dhall.Map.lookup x kvs of
-                    Just v  -> loop v
-                    Nothing -> Field <$> (RecordLit <$> traverse loop kvs) <*> pure x
-            _ -> pure (Field r' x)
-    Project r (Left xs)-> do
-        r' <- loop r
-        case r' of
-            RecordLit kvs ->
-                pure (RecordLit (Dhall.Map.restrictKeys kvs (Dhall.Set.toSet xs)))
-            _   | null xs -> pure (RecordLit mempty)
-                | otherwise -> pure (Project r' (Left (Dhall.Set.sort xs)))
-    Project r (Right e1) -> do
-        e2 <- loop e1
-
-        case e2 of
-            Record kts -> do
-                loop (Project r (Left (Dhall.Set.fromSet (Dhall.Map.keysSet kts))))
-            _ -> do
-                r' <- loop r
-                pure (Project r' (Right e2))
-    Note _ e' -> loop e'
-    ImportAlt l _r -> loop l
-    Embed a -> pure (Embed a)
-
-textShow :: Text -> Text
-textShow text = "\"" <> Data.Text.concatMap f text <> "\""
-  where
-    f '"'  = "\\\""
-    f '$'  = "\\u0024"
-    f '\\' = "\\\\"
-    f '\b' = "\\b"
-    f '\n' = "\\n"
-    f '\r' = "\\r"
-    f '\t' = "\\t"
-    f '\f' = "\\f"
-    f c | c <= '\x1F' = Data.Text.pack (Text.Printf.printf "\\u%04x" (Data.Char.ord c))
-        | otherwise   = Data.Text.singleton c
-
-{-| Returns `True` if two expressions are α-equivalent and β-equivalent and
-    `False` otherwise
--}
-judgmentallyEqual :: Eq a => Expr s a -> Expr t a -> Bool
-judgmentallyEqual = Dhall.Eval.convEmpty
-
--- | Use this to wrap you embedded functions (see `normalizeWith`) to make them
---   polymorphic enough to be used.
-type NormalizerM m a = forall s. Expr s a -> m (Maybe (Expr s a))
-
-type Normalizer a = NormalizerM Identity a
-
--- | A reified 'Normalizer', which can be stored in structures without
--- running into impredicative polymorphism.
-newtype ReifiedNormalizer a = ReifiedNormalizer
-  { getReifiedNormalizer :: Normalizer a }
-
--- | Check if an expression is in a normal form given a context of evaluation.
---   Unlike `isNormalized`, this will fully normalize and traverse through the expression.
---
---   It is much more efficient to use `isNormalized`.
-isNormalizedWith :: (Eq s, Eq a) => Normalizer a -> Expr s a -> Bool
-isNormalizedWith ctx e = e == normalizeWith (Just (ReifiedNormalizer ctx)) e
-
--- | Quickly check if an expression is in normal form
-isNormalized :: Eq a => Expr s a -> Bool
-isNormalized e0 = loop (denote e0)
-  where
-    loop e = case e of
-      Const _ -> True
-      Var _ -> True
-      Lam _ a b -> loop a && loop b
-      Pi _ a b -> loop a && loop b
-      App f a -> loop f && loop a && case App f a of
-          App (Lam _ _ _) _ -> False
-
-          -- build/fold fusion for `List`
-          App (App ListBuild _) (App (App ListFold _) _) -> False
-
-          -- build/fold fusion for `Natural`
-          App NaturalBuild (App NaturalFold _) -> False
-
-          -- build/fold fusion for `Optional`
-          App (App OptionalBuild _) (App (App OptionalFold _) _) -> False
-
-          App (App (App (App NaturalFold (NaturalLit _)) _) _) _ -> False
-          App NaturalBuild _ -> False
-          App NaturalIsZero (NaturalLit _) -> False
-          App NaturalEven (NaturalLit _) -> False
-          App NaturalOdd (NaturalLit _) -> False
-          App NaturalShow (NaturalLit _) -> False
-          App NaturalToInteger (NaturalLit _) -> False
-          App IntegerShow (IntegerLit _) -> False
-          App IntegerToDouble (IntegerLit _) -> False
-          App DoubleShow (DoubleLit _) -> False
-          App (App OptionalBuild _) _ -> False
-          App (App ListBuild _) _ -> False
-          App (App (App (App (App ListFold _) (ListLit _ _)) _) _) _ ->
-              False
-          App (App ListLength _) (ListLit _ _) -> False
-          App (App ListHead _) (ListLit _ _) -> False
-          App (App ListLast _) (ListLit _ _) -> False
-          App (App ListIndexed _) (ListLit _ _) -> False
-          App (App ListReverse _) (ListLit _ _) -> False
-          App (App (App (App (App OptionalFold _) (Some _)) _) _) _ ->
-              False
-          App (App (App (App (App OptionalFold _) (App None _)) _) _) _ ->
-              False
-          App TextShow (TextLit (Chunks [] _)) ->
-              False
-          _ -> True
-      Let _ _ -> False
-      Annot _ _ -> False
-      Bool -> True
-      BoolLit _ -> True
-      BoolAnd x y -> loop x && loop y && decide x y
-        where
-          decide (BoolLit _)  _          = False
-          decide  _          (BoolLit _) = False
-          decide  l           r          = not (judgmentallyEqual l r)
-      BoolOr x y -> loop x && loop y && decide x y
-        where
-          decide (BoolLit _)  _          = False
-          decide  _          (BoolLit _) = False
-          decide  l           r          = not (judgmentallyEqual l r)
-      BoolEQ x y -> loop x && loop y && decide x y
-        where
-          decide (BoolLit True)  _             = False
-          decide  _             (BoolLit True) = False
-          decide  l              r             = not (judgmentallyEqual l r)
-      BoolNE x y -> loop x && loop y && decide x y
-        where
-          decide (BoolLit False)  _               = False
-          decide  _              (BoolLit False ) = False
-          decide  l               r               = not (judgmentallyEqual l r)
-      BoolIf x y z ->
-          loop x && loop y && loop z && decide x y z
-        where
-          decide (BoolLit _)  _              _              = False
-          decide  _          (BoolLit True) (BoolLit False) = False
-          decide  _           l              r              = not (judgmentallyEqual l r)
-      Natural -> True
-      NaturalLit _ -> True
-      NaturalFold -> True
-      NaturalBuild -> True
-      NaturalIsZero -> True
-      NaturalEven -> True
-      NaturalOdd -> True
-      NaturalShow -> True
-      NaturalToInteger -> True
-      NaturalPlus x y -> loop x && loop y && decide x y
-        where
-          decide (NaturalLit 0)  _             = False
-          decide  _             (NaturalLit 0) = False
-          decide (NaturalLit _) (NaturalLit _) = False
-          decide  _              _             = True
-      NaturalTimes x y -> loop x && loop y && decide x y
-        where
-          decide (NaturalLit 0)  _             = False
-          decide  _             (NaturalLit 0) = False
-          decide (NaturalLit 1)  _             = False
-          decide  _             (NaturalLit 1) = False
-          decide (NaturalLit _) (NaturalLit _) = False
-          decide  _              _             = True
-      Integer -> True
-      IntegerLit _ -> True
-      IntegerShow -> True
-      IntegerToDouble -> True
-      Double -> True
-      DoubleLit _ -> True
-      DoubleShow -> True
-      Text -> True
-      TextLit (Chunks [("", _)] "") -> False
-      TextLit (Chunks xys _) -> all (all check) xys
-        where
-          check y = loop y && case y of
-              TextLit _ -> False
-              _         -> True
-      TextAppend _ _ -> False
-      TextShow -> True
-      List -> True
-      ListLit t es -> all loop t && all loop es
-      ListAppend x y -> loop x && loop y && decide x y
-        where
-          decide (ListLit _ m)  _            | Data.Sequence.null m = False
-          decide  _            (ListLit _ n) | Data.Sequence.null n = False
-          decide (ListLit _ _) (ListLit _ _)                        = False
-          decide  _             _                                   = True
-      ListBuild -> True
-      ListFold -> True
-      ListLength -> True
-      ListHead -> True
-      ListLast -> True
-      ListIndexed -> True
-      ListReverse -> True
-      Optional -> True
-      Some a -> loop a
-      None -> True
-      OptionalFold -> True
-      OptionalBuild -> True
-      Record kts -> Dhall.Map.isSorted kts && all loop kts
-      RecordLit kvs -> Dhall.Map.isSorted kvs && all loop kvs
-      Union kts -> Dhall.Map.isSorted kts && all (all loop) kts
-      UnionLit _ v kvs -> loop v && Dhall.Map.isSorted kvs && all (all loop) kvs
-      Combine x y -> loop x && loop y && decide x y
-        where
-          decide (RecordLit m) _ | Data.Foldable.null m = False
-          decide _ (RecordLit n) | Data.Foldable.null n = False
-          decide (RecordLit _) (RecordLit _) = False
-          decide  _ _ = True
-      CombineTypes x y -> loop x && loop y && decide x y
-        where
-          decide (Record m) _ | Data.Foldable.null m = False
-          decide _ (Record n) | Data.Foldable.null n = False
-          decide (Record _) (Record _) = False
-          decide  _ _ = True
-      Prefer x y -> loop x && loop y && decide x y
-        where
-          decide (RecordLit m) _ | Data.Foldable.null m = False
-          decide _ (RecordLit n) | Data.Foldable.null n = False
-          decide (RecordLit _) (RecordLit _) = False
-          decide  _ _ = True
-      Merge x y t -> loop x && loop y && all loop t &&
-          case x of
-              RecordLit kvsX ->
-                  case y of
-                      UnionLit kY _  _ ->
-                          case Dhall.Map.lookup kY kvsX of
-                              Just _  -> False
-                              Nothing -> True
-                      _ -> True
-              _ -> True
-      ToMap x t -> loop x && all loop t
-      Field r x -> loop r &&
-          case r of
-              RecordLit kvs ->
-                  case Dhall.Map.lookup x kvs of
-                      Just _  -> False
-                      Nothing -> True
-              Union kvs ->
-                  case Dhall.Map.lookup x kvs of
-                      Just _  -> False
-                      Nothing -> True
-              _ -> True
-      Project r xs -> loop r &&
-          case r of
-              RecordLit kvs ->
-                  case xs of
-                      Left  s -> not (all (flip Dhall.Map.member kvs) s) && Dhall.Set.isSorted s
-                      Right e' ->
-                          case e' of
-                              Record kts ->
-                                  loop (Project r (Left (Dhall.Set.fromSet (Dhall.Map.keysSet kts))))
-                              _ ->
-                                  False
-              _ -> not (null xs)
-      Note _ e' -> loop e'
-      ImportAlt l _r -> loop l
-      Embed _ -> True
-
-{-| Detect if the given variable is free within the given expression
-
->>> "x" `freeIn` "x"
-True
->>> "x" `freeIn` "y"
-False
->>> "x" `freeIn` Lam "x" (Const Type) "x"
-False
--}
-freeIn :: Eq a => Var -> Expr s a -> Bool
-variable@(V var i) `freeIn` expression =
-    Dhall.Core.subst variable (Var (V var (i + 1))) strippedExpression
-      /= strippedExpression
-  where
-    denote' :: Expr t b -> Expr () b
-    denote' = denote
-
-    strippedExpression = denote' expression
-
->>>>>>> e044b4ab
 _ERROR :: String
 _ERROR = "\ESC[1;31mError\ESC[0m"
 
@@ -2049,176 +605,7 @@
     , "```                                                                             "
     , text
     , "```                                                                             "
-<<<<<<< HEAD
     ]
-=======
-    ] )
-
--- | The set of reserved identifiers for the Dhall language
-reservedIdentifiers :: HashSet Text
-reservedIdentifiers =
-    Data.HashSet.fromList
-        [ "let"
-        , "in"
-        , "Type"
-        , "Kind"
-        , "Sort"
-        , "forall"
-        , "Bool"
-        , "True"
-        , "False"
-        , "merge"
-        , "toMap"
-        , "if"
-        , "then"
-        , "else"
-        , "as"
-        , "using"
-        , "Natural"
-        , "Natural/fold"
-        , "Natural/build"
-        , "Natural/isZero"
-        , "Natural/even"
-        , "Natural/odd"
-        , "Natural/toInteger"
-        , "Natural/show"
-        , "Integer"
-        , "Integer/show"
-        , "Integer/toDouble"
-        , "Double"
-        , "Double/show"
-        , "Text"
-        , "Text/show"
-        , "List"
-        , "List/build"
-        , "List/fold"
-        , "List/length"
-        , "List/head"
-        , "List/last"
-        , "List/indexed"
-        , "List/reverse"
-        , "Optional"
-        , "Some"
-        , "None"
-        , "Optional/build"
-        , "Optional/fold"
-        , "NaN"
-        , "Infinity"
-        ]
-
-
--- | A traversal over the immediate sub-expressions of an expression.
-subExpressions :: Applicative f => (Expr s a -> f (Expr s a)) -> Expr s a -> f (Expr s a)
-subExpressions _ (Const c) = pure (Const c)
-subExpressions _ (Var v) = pure (Var v)
-subExpressions f (Lam a b c) = Lam a <$> f b <*> f c
-subExpressions f (Pi a b c) = Pi a <$> f b <*> f c
-subExpressions f (App a b) = App <$> f a <*> f b
-subExpressions f (Let as b) = Let <$> traverse g as <*> f b
-  where
-    g (Binding c d e) = Binding c <$> traverse f d <*> f e
-subExpressions f (Annot a b) = Annot <$> f a <*> f b
-subExpressions _ Bool = pure Bool
-subExpressions _ (BoolLit b) = pure (BoolLit b)
-subExpressions f (BoolAnd a b) = BoolAnd <$> f a <*> f b
-subExpressions f (BoolOr a b) = BoolOr <$> f a <*> f b
-subExpressions f (BoolEQ a b) = BoolEQ <$> f a <*> f b
-subExpressions f (BoolNE a b) = BoolNE <$> f a <*> f b
-subExpressions f (BoolIf a b c) = BoolIf <$> f a <*> f b <*> f c
-subExpressions _ Natural = pure Natural
-subExpressions _ (NaturalLit n) = pure (NaturalLit n)
-subExpressions _ NaturalFold = pure NaturalFold
-subExpressions _ NaturalBuild = pure NaturalBuild
-subExpressions _ NaturalIsZero = pure NaturalIsZero
-subExpressions _ NaturalEven = pure NaturalEven
-subExpressions _ NaturalOdd = pure NaturalOdd
-subExpressions _ NaturalToInteger = pure NaturalToInteger
-subExpressions _ NaturalShow = pure NaturalShow
-subExpressions f (NaturalPlus a b) = NaturalPlus <$> f a <*> f b
-subExpressions f (NaturalTimes a b) = NaturalTimes <$> f a <*> f b
-subExpressions _ Integer = pure Integer
-subExpressions _ (IntegerLit n) = pure (IntegerLit n)
-subExpressions _ IntegerShow = pure IntegerShow
-subExpressions _ IntegerToDouble = pure IntegerToDouble
-subExpressions _ Double = pure Double
-subExpressions _ (DoubleLit n) = pure (DoubleLit n)
-subExpressions _ DoubleShow = pure DoubleShow
-subExpressions _ Text = pure Text
-subExpressions f (TextLit chunks) =
-    TextLit <$> chunkExprs f chunks
-subExpressions f (TextAppend a b) = TextAppend <$> f a <*> f b
-subExpressions _ TextShow = pure TextShow
-subExpressions _ List = pure List
-subExpressions f (ListLit a b) = ListLit <$> traverse f a <*> traverse f b
-subExpressions f (ListAppend a b) = ListAppend <$> f a <*> f b
-subExpressions _ ListBuild = pure ListBuild
-subExpressions _ ListFold = pure ListFold
-subExpressions _ ListLength = pure ListLength
-subExpressions _ ListHead = pure ListHead
-subExpressions _ ListLast = pure ListLast
-subExpressions _ ListIndexed = pure ListIndexed
-subExpressions _ ListReverse = pure ListReverse
-subExpressions _ Optional = pure Optional
-subExpressions f (Some a) = Some <$> f a
-subExpressions _ None = pure None
-subExpressions _ OptionalFold = pure OptionalFold
-subExpressions _ OptionalBuild = pure OptionalBuild
-subExpressions f (Record a) = Record <$> traverse f a
-subExpressions f ( RecordLit a ) = RecordLit <$> traverse f a
-subExpressions f (Union a) = Union <$> traverse (traverse f) a
-subExpressions f (UnionLit a b c) =
-    UnionLit a <$> f b <*> traverse (traverse f) c
-subExpressions f (Combine a b) = Combine <$> f a <*> f b
-subExpressions f (CombineTypes a b) = CombineTypes <$> f a <*> f b
-subExpressions f (Prefer a b) = Prefer <$> f a <*> f b
-subExpressions f (Merge a b t) = Merge <$> f a <*> f b <*> traverse f t
-subExpressions f (ToMap a t) = ToMap <$> f a <*> traverse f t
-subExpressions f (Field a b) = Field <$> f a <*> pure b
-subExpressions f (Project a b) = Project <$> f a <*> traverse f b
-subExpressions f (Note a b) = Note a <$> f b
-subExpressions f (ImportAlt l r) = ImportAlt <$> f l <*> f r
-subExpressions _ (Embed a) = pure (Embed a)
-
--- | A traversal over the immediate sub-expressions in 'Chunks'.
-chunkExprs
-  :: Applicative f
-  => (Expr s a -> f (Expr t b))
-  -> Chunks s a -> f (Chunks t b)
-chunkExprs f (Chunks chunks final) =
-  flip Chunks final <$> traverse (traverse f) chunks
-
-{-| Returns `True` if the given `Char` is valid within an unquoted path
-    component
-
-    This is exported for reuse within the @"Dhall.Parser.Token"@ module
--}
-pathCharacter :: Char -> Bool
-pathCharacter c =
-         '\x21' == c
-    ||  ('\x24' <= c && c <= '\x27')
-    ||  ('\x2A' <= c && c <= '\x2B')
-    ||  ('\x2D' <= c && c <= '\x2E')
-    ||  ('\x30' <= c && c <= '\x3B')
-    ||  c == '\x3D'
-    ||  ('\x40' <= c && c <= '\x5A')
-    ||  ('\x5E' <= c && c <= '\x7A')
-    ||  c == '\x7C'
-    ||  c == '\x7E'
-
-prettyPathComponent :: Text -> Doc ann
-prettyPathComponent text
-    | Data.Text.all pathCharacter text =
-        "/" <> Pretty.pretty text
-    | otherwise =
-        "/\"" <> Pretty.pretty text <> "\""
-
-prettyURIComponent :: Text -> Doc ann
-prettyURIComponent text
-    | Data.Text.all (\c -> pathCharacter c && URI.Encode.isAllowed c) text =
-        "/" <> Pretty.pretty text
-    | otherwise =
-        "/\"" <> Pretty.pretty text <> "\""
->>>>>>> e044b4ab
 
 {-| Convenience utility for converting `Either`-based exceptions to `IO`-based
     exceptions
@@ -2357,6 +744,7 @@
   | VCombineTypes Val Val
   | VPrefer Val Val
   | VMerge Val Val !(Maybe Val)
+  | VToMap !Val !(Maybe Val)
   | VField Val !Text
   | VInject !(Map Text (Maybe Val)) !Text !(Maybe Val)
   | VProject Val !(Either (Set Text) Val)
